from datetime import datetime
import math
from pathlib import Path
from typing import List, Tuple, TypeVar, Any
import warnings
from matplotlib import pyplot as plt
import numpy as np
from enum import Enum
import pandas as pd

from viral.constants import ENCODER_TICKS_PER_TURN
from viral.models import (
    Cached2pSession,
    SpeedPosition,
    TrialInfo,
    MouseSummary,
)


def shaded_line_plot(
    arr: np.ndarray,
    x_axis: np.ndarray | List[float],
    color: str,
    label: str,
) -> None:

    mean = np.mean(arr, 0)
    sem = np.std(arr, 0) / np.sqrt(arr.shape[1])
    plt.plot(x_axis, mean, color=color, label=label, marker="", zorder=1)
    plt.fill_between(
        x_axis,
        np.subtract(
            mean,
            sem,
        ),
        np.add(
            mean,
            sem,
        ),
        alpha=0.2,
        color=color,
    )


def licks_to_position(trial: TrialInfo, wheel_circumference: float) -> np.ndarray:
    """Tested with hardware does not give false anticipatory licks. Write software tests still."""

    position = np.array(trial.rotary_encoder_position).astype(float)
    lick_start = np.array(trial.lick_start)

    # The rotary encoder position is stored each time the trigger_panda state is exited. So this
    # is the time at which each position element was recorded.
    time_position = np.array(
        [
            state.end_time
            for state in trial.states_info
            if state.name
            in ["trigger_panda", "trigger_panda_post_reward", "trigger_panda_ITI"]
        ]
    )

    match abs(position.shape[0] - time_position.shape[0]):
        case 0:
            pass
        case 1:
            warnings.warn(
                "There is an off-by-one here. That happens occassionally for a reason i don't understand but, probably doesn't matter."
            )
        case _:
            raise ValueError("posiiton and time_position should have the same length.")

    # You can get NaNs if a state is not entered in a trial. Replace with -inf to stop
    # it being detected as the argmin
    time_position[np.isnan(time_position)] = -np.inf

    # The index of the position closest to each lick
    min_diff_indices = np.argmin(
        np.abs(lick_start[:, None] - time_position[None, :]), axis=1
    )
    return (position[min_diff_indices] / ENCODER_TICKS_PER_TURN) * wheel_circumference


def get_speed_positions(
    position: np.ndarray,
    first_position: int,
    last_position: int,
    step_size: int,
    sampling_rate: int,
) -> List[SpeedPosition]:
    """Compute speed as function of position

    position: The rotary encoder position at each sample
    first_position: The first position to consider
    last_position: The last position to consider inclusive
    step_size: The size of the position bins (needs to evenly divide the range)
    sampling_rate: The sampling rate of the rotary encoder in Hz

    Return unit is position units / second.

    Currently only works for evenly spaced integer positions

    """

    assert (
        last_position - first_position
    ) % step_size == 0, "step_size should evenly divide the range"

    speed_position: List[SpeedPosition] = []
    for start, stop in zip(
        range(first_position, last_position - step_size + 1, step_size),
        range(first_position + step_size, last_position + 1, step_size),
        strict=True,
    ):
        # TODO: This will often be zero after the reward is triggered. Deal with this
        n = np.sum(np.logical_and(position >= start, position < stop))
        if n == 0 and start < 180:
            raise ValueError("Likely the rotary encoder has jumped in a weird way.")

        speed_position.append(
            SpeedPosition(
                position_start=start,
                position_stop=stop,
                speed=step_size / (n / sampling_rate),
            )
        )
    return speed_position


T = TypeVar("T", float, np.ndarray)


def degrees_to_cm(degrees: T, wheel_circumference: float) -> T:
    return (degrees / ENCODER_TICKS_PER_TURN) * wheel_circumference


def threshold_detect(signal: np.ndarray, threshold: float) -> np.ndarray:
    """lloyd russell"""
    thresh_signal = signal > threshold
    thresh_signal[1:][thresh_signal[:-1] & thresh_signal[1:]] = False
    times = np.where(thresh_signal)
    return times[0]


def pade_approx_norminv(p: float) -> float:
    q = (
        math.sqrt(2 * math.pi) * (p - 1 / 2)
        - (157 / 231) * math.sqrt(2) * math.pi ** (3 / 2) * (p - 1 / 2) ** 3
    )
    r = (
        1
        - (78 / 77) * math.pi * (p - 1 / 2) ** 2
        + (241 * math.pi**2 / 2310) * (p - 1 / 2) ** 4
    )
    return q / r


def d_prime(hit_rate: float, false_alarm_rate: float) -> float:
    return pade_approx_norminv(hit_rate) - pade_approx_norminv(false_alarm_rate)


def threshold_detect_edges(
    signal: np.ndarray, threshold: float
) -> Tuple[np.ndarray, np.ndarray]:
    rising_edges = (signal[:-1] <= threshold) & (signal[1:] > threshold)
    falling_edges = (signal[:-1] > threshold) & (signal[1:] <= threshold)
    rising_indices = (
        np.where(rising_edges)[0] + 1
    )  # Shift by 1 to get the index where the crossing occurs
    falling_indices = (
        np.where(falling_edges)[0] + 1
    )  # Shift by 1 to get the index where the crossing occurs
    return rising_indices, falling_indices


def get_tiff_paths_in_directory(directory: Path) -> List[Path]:
    return list(directory.glob("*.tif"))


def extract_TTL_chunks(
    frame_clock: np.ndarray, sampling_rate: int
) -> Tuple[np.ndarray, np.ndarray]:
    frame_times = threshold_detect(frame_clock, 4)
    diffed = np.diff(frame_times)
    chunk_starts = np.where(diffed > sampling_rate)[0] + 1
    # The first chunk starts on the first frame detected
    chunk_starts = np.insert(chunk_starts, 0, 0)
    # Add the final frame to allow the diff to work on the last chunk
    chunk_starts = np.append(chunk_starts, len(frame_times))
    return frame_times, np.diff(chunk_starts)


def pad_to_max_length(sequences: Any, fill_value=np.nan) -> np.ndarray:
    """Return numpy array with the length of the longest sequence, padded with NaN values"""
    max_len = max(len(seq) for seq in sequences)
    return np.array(
        [
            np.pad(seq, (0, max_len - len(seq)), constant_values=fill_value)
            for seq in sequences
        ]
    )


def get_wheel_circumference_from_rig(rig: str) -> float:
    if rig in {"2P", "2P_1.5"}:
        return 34.7
        # return 11.05 * math.pi
    elif rig in {"Box", "Box2.0", "Box2.5"}:
        return 53.4
    else:
        raise ValueError(f"Unknown rig: {rig}")


def time_list_to_datetime(time_list: List[float]) -> datetime:
    assert len(time_list) == 6, "time_list should have 6 elements"
    whole_seconds = int(time_list[5])
    fractional_seconds = time_list[5] - whole_seconds
    return datetime(
        int(time_list[0]),
        int(time_list[1]),
        int(time_list[2]),
        int(time_list[3]),
        int(time_list[4]),
        whole_seconds,
        int(fractional_seconds * 1e6),
    )


def find_chunk(chunk_lens: List[int], index: int) -> int:
    """Given a list of chunk lengths and an index, find the chunk that contains the index"""
    cumulative_length = 0
    for i, length in enumerate(chunk_lens):
        cumulative_length += length
        if index < cumulative_length:
            return i
    return -1  # If index is out of bounds


def trial_is_imaged(trial: TrialInfo) -> bool:
    trigger_panda_states = [
        state
        for state in trial.states_info
        if state.name
        in {"trigger_panda", "trigger_panda_post_reward", "trigger_panda_ITI"}
    ]
    start_times_bpod = [state.start_time for state in trigger_panda_states]
    length_trial_bpod = start_times_bpod[-1] - start_times_bpod[0]

    start_time_frames = [state.closest_frame_start for state in trigger_panda_states]

    assert start_time_frames[-1] is not None
    assert start_time_frames[0] is not None

    length_trial_frames = (start_time_frames[-1] - start_time_frames[0]) / 30

    # A little but of a error in this calculation is allowed here as the frame rate is not exactly 30.
    # Possibly you will get a false positive if the trial is stopped exactly at the end but unlikely
    return length_trial_bpod - 0.5 <= length_trial_frames <= length_trial_bpod + 0.5


def average_different_lengths(data: List[np.ndarray]) -> np.ndarray:
    max_length = max(len(d) for d in data)

    for idx, d in enumerate(data):
        if len(d) < max_length:
            data[idx] = np.append(d, np.repeat(np.nan, max_length - len(d)))

    return np.nanmean(data, axis=0)


def get_genotype(mouse_name: str) -> str:
    if mouse_name in {"JB014", "JB015", "JB018", "JB020", "JB022"}:
        return "Oligo-BACE1-KO"
    elif mouse_name in {
        "JB011",
        "JB012",
        "JB013",
        "JB016",
        "JB017",
        "JB019",
        "JB021",
        "JB023",
    }:
        return "NLGF"

    elif mouse_name in {
        "JB024",
        "JB025",
        "JB026",
        "JB027",
        "JB030",
        "JB031",
        "JB032",
        "JB033",
    }:
        return "WT"
    else:
        raise ValueError(f"Unknown genotype for mouse: {mouse_name}")


def get_sex(mouse_name: str) -> str:
    if mouse_name in {
        "JB013",
        "JB014",
        "JB016",
        "JB017",
        "JB018",
        "JB024",
        "JB025",
        "JB026",
        "JB027",
    }:
        return "male"
    if mouse_name in {
        "JB011",
        "JB012",
        "JB015",
        "JB019",
        "JB020",
        "JB021",
        "JB022",
        "JB023",
        "JB030",
        "JB031",
        "JB032",
        "JB033",
    }:
        return "female"
    else:
        raise ValueError(f"Unknown sex for mouse: {mouse_name}")


class SetupType(Enum):
    TWO_PHOTON = "2P"
    BOX = "box"


def get_setup(setup_name: str) -> str:
    if "2P" in setup_name.upper().strip():
        return SetupType.TWO_PHOTON.value
    elif "box" in setup_name.lower().strip():
        return SetupType.BOX.value
    else:
        raise ValueError(f"Unknown setup '{setup_name}' for mouse!")


def get_setup_for_session_type(mouse: MouseSummary, session_type: str) -> str:
    return mouse.setup[session_type]


class RewardedTexture(Enum):
    PEBBLE = "pebble.jpg"
    BLACK_AND_WHITE_CIRCLES = "blackAndWhiteCircles.png"


def get_rewarded_texture(texture_name: str) -> str:
    if "pebble" in texture_name.lower().strip():
        return RewardedTexture.PEBBLE.value
    elif "blackandwhitecircles" in texture_name.lower().strip():
        return RewardedTexture.BLACK_AND_WHITE_CIRCLES.value
    else:
        raise ValueError(f"Unknown rewarded texture '{texture_name}'.")


def get_rewarded_texture_for_session_type(
    mouse: MouseSummary, session_type: str
) -> str:
    return mouse.rewarded_texture[session_type]


class SessionType(Enum):
    REVERSAl = "reversal"
    RECALL_REVERSAL = "recall_reversal"
    RECALL = "recall"
    LEARNING = "learning"


def get_session_type(session_name: str) -> str:
    session_name = session_name.lower().strip()
    if "reversal" in session_name:
        return (
            SessionType.RECALL_REVERSAL.value
            if "recall" in session_name
            else SessionType.REVERSAl.value
        )
    elif "recall" in session_name:
        return SessionType.RECALL.value
    elif "learning" in session_name:
        return SessionType.LEARNING.value
    else:
        raise ValueError(f"Invalid session type: {session_name}")


def shuffle(x: np.ndarray) -> np.ndarray:
    """shuffles along all dimensions of an array"""
    shape = x.shape
    x = np.ravel(x)
    np.random.shuffle(x)
    return x.reshape(shape)


def sort_matrix_peak(matrix: np.ndarray) -> np.ndarray:
    peak_indices = np.argmax(matrix, axis=1)
    sorted_order = np.argsort(peak_indices)
    return matrix[sorted_order]


def array_bin_mean(arr: np.ndarray, bin_size: int = 2, axis: int = 1) -> np.ndarray:
    """Bins elements along a given axis  with a specified bin size, computing the mean in the bin"""
    shape = arr.shape[axis]
    indices = np.arange(0, shape, bin_size)
    binned_sum = np.add.reduceat(arr, indices, axis=axis)

    # Count elements in each bin (handling the last bin if it's smaller)
    counts = (
        np.diff(indices, append=shape)[:, None]
        if axis == 0
        else np.diff(indices, append=shape)
    )
    return binned_sum / counts


def remove_consecutive_ones(matrix: np.ndarray) -> np.ndarray:

    def driver(row: np.ndarray) -> np.ndarray:
        # Create a mask to identify the first occurrence of 1 in consecutive sequences
        mask = np.diff(row, prepend=0) == 1
        # Apply the mask to keep only the first 1 in consecutive sequences
        return row * mask

    return np.apply_along_axis(driver, 1, matrix)


def shuffle_rows(matrix: np.ndarray) -> np.ndarray:
    """
    Shuffles the elements within each row of the given matrix independently.

    Parameters:
    matrix (numpy.ndarray): A 2D NumPy array where each row's elements are shuffled.

    Returns:
    numpy.ndarray: A new matrix with shuffled rows.
    """
    shuffled_matrix = (
        matrix.copy()
    )  # Make a copy to avoid modifying the original matrix
    for row in shuffled_matrix:
        np.random.shuffle(row)  # Shuffle elements within the row
    return shuffled_matrix


def has_five_consecutive_trues(matrix: np.ndarray) -> np.ndarray:
    matrix = np.array(matrix, dtype=bool)  # Ensure it's a boolean NumPy array
    kernel = np.ones(5, dtype=int)  # Kernel to check consecutive 5 Trues
    # Perform a 1D convolution along each row
    conv_results = np.apply_along_axis(
        lambda row: np.convolve(row, kernel, mode="valid"), axis=1, arr=matrix
    )
    # Check if any value in the result equals 5 (meaning 5 consecutive Trues)
    return np.any(conv_results == 5, axis=1)


def find_five_consecutive_trues_center(matrix: np.ndarray) -> np.ndarray:
    def find_center(row: np.ndarray) -> int:
        conv_result = np.convolve(row, np.ones(5, dtype=int), mode="valid") == 5
        if np.any(conv_result):
            start = np.argmax(conv_result).astype(
                int
            )  # First occurrence of 5 consecutive Trues
            return start + 2  # Center index
        raise ValueError(
            "You should only pass PCs run through has_five_consective_trues to this function"
        )

    matrix = np.asarray(matrix, dtype=bool)
    return np.apply_along_axis(find_center, axis=1, arr=matrix)


def remove_diagonal(A: np.ndarray) -> np.ndarray:
    return A[~np.eye(A.shape[0], dtype=bool)].reshape(A.shape[0], -1)


def cross_correlation_pandas(matrix: np.ndarray) -> np.ndarray:

    df = pd.DataFrame(matrix)
    corr = df.corr(method="pearson")
<<<<<<< HEAD
    return corr.to_numpy()
=======
    return corr.to_numpy()


def session_is_unsupervised(session: Cached2pSession) -> bool:
    return session.session_type.lower().startswith("unsupervised learning")
>>>>>>> 248cc2de
<|MERGE_RESOLUTION|>--- conflicted
+++ resolved
@@ -483,12 +483,8 @@
 
     df = pd.DataFrame(matrix)
     corr = df.corr(method="pearson")
-<<<<<<< HEAD
     return corr.to_numpy()
-=======
-    return corr.to_numpy()
 
 
 def session_is_unsupervised(session: Cached2pSession) -> bool:
-    return session.session_type.lower().startswith("unsupervised learning")
->>>>>>> 248cc2de
+    return session.session_type.lower().startswith("unsupervised learning")