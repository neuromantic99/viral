--- conflicted
+++ resolved
@@ -216,7 +216,6 @@
     return -1  # If index is out of bounds
 
 
-<<<<<<< HEAD
 def trial_is_imaged(trial: TrialInfo) -> bool:
     trigger_panda_states = [
         state
@@ -239,8 +238,6 @@
     return length_trial_bpod - 0.5 <= length_trial_frames <= length_trial_bpod + 0.5
 
 
-=======
->>>>>>> 3b21febf
 def average_different_lengths(data: List[np.ndarray]) -> np.ndarray:
     max_length = max(len(d) for d in data)
 
