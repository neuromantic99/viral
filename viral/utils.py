--- conflicted
+++ resolved
@@ -9,11 +9,12 @@
 import pandas as pd
 
 from viral.constants import ENCODER_TICKS_PER_TURN
-<<<<<<< HEAD
-from viral.models import Cached2pSession, SpeedPosition, TrialInfo
-=======
-from viral.models import SpeedPosition, TrialInfo, MouseSummary
->>>>>>> b76172f5
+from viral.models import (
+    Cached2pSession,
+    SpeedPosition,
+    TrialInfo,
+    MouseSummary,
+)
 
 
 def shaded_line_plot(
@@ -397,7 +398,6 @@
     return x.reshape(shape)
 
 
-<<<<<<< HEAD
 def sort_matrix_peak(matrix: np.ndarray) -> np.ndarray:
     peak_indices = np.argmax(matrix, axis=1)
     sorted_order = np.argsort(peak_indices)
@@ -487,15 +487,4 @@
 
 
 def session_is_unsupervised(session: Cached2pSession) -> bool:
-    return session.session_type.lower().startswith("unsupervised learning")
-=======
-def get_sampling_rate(frame_clock: np.ndarray) -> int:
-    """Bit of a hack as the sampling rate is not stored in the tdms file I think. I've used
-    two different sampling rates: 1,000 and 10,000. The sessions should be between 30 and 100 minutes.
-    """
-    if 30 < len(frame_clock) / 1000 / 60 < 100:
-        return 1000
-    elif 30 < len(frame_clock) / 10000 / 60 < 100:
-        return 10000
-    raise ValueError("Could not determine sampling rate")
->>>>>>> b76172f5
+    return session.session_type.lower().startswith("unsupervised learning")