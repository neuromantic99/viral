from datetime import datetime
import math
from pathlib import Path
from typing import List, Tuple, TypeVar, Any
import warnings
from matplotlib import pyplot as plt
import numpy as np
from enum import Enum

from viral.constants import ENCODER_TICKS_PER_TURN
from viral.models import SpeedPosition, TrialInfo, MouseSummary


def shaded_line_plot(
    arr: np.ndarray,
    x_axis: np.ndarray | List[float],
    color: str,
    label: str,
) -> None:

    mean = np.mean(arr, 0)
    sem = np.std(arr, 0) / np.sqrt(arr.shape[1])
    plt.plot(x_axis, mean, color=color, label=label, marker="", zorder=1)
    plt.fill_between(
        x_axis,
        np.subtract(
            mean,
            sem,
        ),
        np.add(
            mean,
            sem,
        ),
        alpha=0.2,
        color=color,
    )


def licks_to_position(trial: TrialInfo, wheel_circumference: float) -> np.ndarray:
    """Tested with hardware does not give false anticipatory licks. Write software tests still."""

    position = np.array(trial.rotary_encoder_position).astype(float)
    lick_start = np.array(trial.lick_start)

    # The rotary encoder position is stored each time the trigger_panda state is exited. So this
    # is the time at which each position element was recorded.
    time_position = np.array(
        [
            state.end_time
            for state in trial.states_info
            if state.name
            in ["trigger_panda", "trigger_panda_post_reward", "trigger_panda_ITI"]
        ]
    )

    match abs(position.shape[0] - time_position.shape[0]):
        case 0:
            pass
        case 1:
            warnings.warn(
                "There is an off-by-one here. That happens occassionally for a reason i don't understand but, probably doesn't matter."
            )
        case _:
            raise ValueError("posiiton and time_position should have the same length.")

    # You can get NaNs if a state is not entered in a trial. Replace with -inf to stop
    # it being detected as the argmin
    time_position[np.isnan(time_position)] = -np.inf

    # The index of the position closest to each lick
    min_diff_indices = np.argmin(
        np.abs(lick_start[:, None] - time_position[None, :]), axis=1
    )
    return (position[min_diff_indices] / ENCODER_TICKS_PER_TURN) * wheel_circumference


def get_speed_positions(
    position: np.ndarray,
    first_position: int,
    last_position: int,
    step_size: int,
    sampling_rate: int,
) -> List[SpeedPosition]:
    """Compute speed as function of position

    position: The rotary encoder position at each sample
    first_position: The first position to consider
    last_position: The last position to consider inclusive
    step_size: The size of the position bins (needs to evenly divide the range)
    sampling_rate: The sampling rate of the rotary encoder in Hz

    Return unit is position units / second.

    Currently only works for evenly spaced integer positions

    """

    assert (
        last_position - first_position
    ) % step_size == 0, "step_size should evenly divide the range"

    speed_position: List[SpeedPosition] = []
    for start, stop in zip(
        range(first_position, last_position - step_size + 1, step_size),
        range(first_position + step_size, last_position + 1, step_size),
        strict=True,
    ):
        # TODO: This will often be zero after the reward is triggered. Deal with this
        n = np.sum(np.logical_and(position >= start, position < stop))
        if n == 0 and start < 180:
            raise ValueError("Likely the rotary encoder has jumped in a weird way.")

        speed_position.append(
            SpeedPosition(
                position_start=start,
                position_stop=stop,
                speed=step_size / (n / sampling_rate),
            )
        )
    return speed_position


T = TypeVar("T", float, np.ndarray)


def degrees_to_cm(degrees: T, wheel_circumference: float) -> T:
    return (degrees / ENCODER_TICKS_PER_TURN) * wheel_circumference


def threshold_detect(signal: np.ndarray, threshold: float) -> np.ndarray:
    """lloyd russell"""
    thresh_signal = signal > threshold
    thresh_signal[1:][thresh_signal[:-1] & thresh_signal[1:]] = False
    times = np.where(thresh_signal)
    return times[0]


def pade_approx_norminv(p: float) -> float:
    q = (
        math.sqrt(2 * math.pi) * (p - 1 / 2)
        - (157 / 231) * math.sqrt(2) * math.pi ** (3 / 2) * (p - 1 / 2) ** 3
    )
    r = (
        1
        - (78 / 77) * math.pi * (p - 1 / 2) ** 2
        + (241 * math.pi**2 / 2310) * (p - 1 / 2) ** 4
    )
    return q / r


def d_prime(hit_rate: float, false_alarm_rate: float) -> float:
    return pade_approx_norminv(hit_rate) - pade_approx_norminv(false_alarm_rate)


def threshold_detect_edges(
    signal: np.ndarray, threshold: float
) -> Tuple[np.ndarray, np.ndarray]:
    rising_edges = (signal[:-1] <= threshold) & (signal[1:] > threshold)
    falling_edges = (signal[:-1] > threshold) & (signal[1:] <= threshold)
    rising_indices = (
        np.where(rising_edges)[0] + 1
    )  # Shift by 1 to get the index where the crossing occurs
    falling_indices = (
        np.where(falling_edges)[0] + 1
    )  # Shift by 1 to get the index where the crossing occurs
    return rising_indices, falling_indices


def get_tiff_paths_in_directory(directory: Path) -> List[Path]:
    return list(directory.glob("*.tif"))


def extract_TTL_chunks(
    frame_clock: np.ndarray, sampling_rate: int
) -> Tuple[np.ndarray, np.ndarray]:
    frame_times = threshold_detect(frame_clock, 4)
    diffed = np.diff(frame_times)
    chunk_starts = np.where(diffed > sampling_rate)[0] + 1
    # The first chunk starts on the first frame detected
    chunk_starts = np.insert(chunk_starts, 0, 0)
    # Add the final frame to allow the diff to work on the last chunk
    chunk_starts = np.append(chunk_starts, len(frame_times))
    return frame_times, np.diff(chunk_starts)


def pad_to_max_length(sequences: Any, fill_value=np.nan) -> np.ndarray:
    """Return numpy array with the length of the longest sequence, padded with NaN values"""
    max_len = max(len(seq) for seq in sequences)
    return np.array(
        [
            np.pad(seq, (0, max_len - len(seq)), constant_values=fill_value)
            for seq in sequences
        ]
    )


def get_wheel_circumference_from_rig(rig: str) -> float:
    if rig in {"2P", "2P_1.5"}:
        return 34.7
        # return 11.05 * math.pi
    elif rig in {"Box", "Box2.0", "Box2.5"}:
        return 53.4
    else:
        raise ValueError(f"Unknown rig: {rig}")


def time_list_to_datetime(time_list: List[float]) -> datetime:
    assert len(time_list) == 6, "time_list should have 6 elements"
    whole_seconds = int(time_list[5])
    fractional_seconds = time_list[5] - whole_seconds
    return datetime(
        int(time_list[0]),
        int(time_list[1]),
        int(time_list[2]),
        int(time_list[3]),
        int(time_list[4]),
        whole_seconds,
        int(fractional_seconds * 1e6),
    )


def find_chunk(chunk_lens: List[int], index: int) -> int:
    """Given a list of chunk lengths and an index, find the chunk that contains the index"""
    cumulative_length = 0
    for i, length in enumerate(chunk_lens):
        cumulative_length += length
        if index < cumulative_length:
            return i
    return -1  # If index is out of bounds


def trial_is_imaged(trial: TrialInfo) -> bool:
    trigger_panda_states = [
        state
        for state in trial.states_info
        if state.name
        in {"trigger_panda", "trigger_panda_post_reward", "trigger_panda_ITI"}
    ]
    start_times_bpod = [state.start_time for state in trigger_panda_states]
    length_trial_bpod = start_times_bpod[-1] - start_times_bpod[0]

    start_time_frames = [state.closest_frame_start for state in trigger_panda_states]

    assert start_time_frames[-1] is not None
    assert start_time_frames[0] is not None

    length_trial_frames = (start_time_frames[-1] - start_time_frames[0]) / 30

    # A little but of a error in this calculation is allowed here as the frame rate is not exactly 30.
    # Possibly you will get a false positive if the trial is stopped exactly at the end but unlikely
    return length_trial_bpod - 0.5 <= length_trial_frames <= length_trial_bpod + 0.5


def average_different_lengths(data: List[np.ndarray]) -> np.ndarray:
    max_length = max(len(d) for d in data)

    for idx, d in enumerate(data):
        if len(d) < max_length:
            data[idx] = np.append(d, np.repeat(np.nan, max_length - len(d)))

    return np.nanmean(data, axis=0)


def get_genotype(mouse_name: str) -> str:
    if mouse_name in {"JB014", "JB015", "JB018", "JB020", "JB022"}:
        return "Oligo-BACE1-KO"
    elif mouse_name in {
        "JB011",
        "JB012",
        "JB013",
        "JB016",
        "JB017",
        "JB019",
        "JB021",
        "JB023",
    }:
        return "NLGF"

    elif mouse_name in {
        "JB024",
        "JB025",
        "JB026",
        "JB027",
        "JB030",
        "JB031",
        "JB032",
        "JB033",
    }:
        return "WT"
    else:
        raise ValueError(f"Unknown genotype for mouse: {mouse_name}")


def get_sex(mouse_name: str) -> str:
    if mouse_name in {
        "JB013",
        "JB014",
        "JB016",
        "JB017",
        "JB018",
        "JB024",
        "JB025",
        "JB026",
        "JB027",
    }:
        return "male"
    if mouse_name in {
        "JB011",
        "JB012",
        "JB015",
        "JB019",
        "JB020",
        "JB021",
        "JB022",
        "JB023",
        "JB030",
        "JB031",
        "JB032",
        "JB033",
    }:
        return "female"
    else:
        raise ValueError(f"Unknown sex for mouse: {mouse_name}")


class SetupType(Enum):
    TWO_PHOTON = "2P"
    BOX = "box"


def get_setup(setup_name: str) -> str:
    if "2P" in setup_name.upper().strip():
        return SetupType.TWO_PHOTON.value
    elif "box" in setup_name.lower().strip():
        return SetupType.BOX.value
    else:
        raise ValueError(f"Unknown setup '{setup_name}' for mouse!")


def get_setup_for_session_type(mouse: MouseSummary, session_type: str) -> str:
    return mouse.setup[session_type]


class RewardedTexture(Enum):
    PEBBLE = "pebble.jpg"
    BLACK_AND_WHITE_CIRCLES = "blackAndWhiteCircles.png"


def get_rewarded_texture(texture_name: str) -> str:
    if "pebble" in texture_name.lower().strip():
        return RewardedTexture.PEBBLE.value
    elif "blackandwhitecircles" in texture_name.lower().strip():
        return RewardedTexture.BLACK_AND_WHITE_CIRCLES.value
    else:
        raise ValueError(f"Unknown rewarded texture '{texture_name}'.")


def get_rewarded_texture_for_session_type(
    mouse: MouseSummary, session_type: str
) -> str:
    return mouse.rewarded_texture[session_type]


class SessionType(Enum):
    REVERSAl = "reversal"
    RECALL_REVERSAL = "recall_reversal"
    RECALL = "recall"
    LEARNING = "learning"


def get_session_type(session_name: str) -> str:
    session_name = session_name.lower().strip()
    if "reversal" in session_name:
        return (
            SessionType.RECALL_REVERSAL.value
            if "recall" in session_name
            else SessionType.REVERSAl.value
        )
    elif "recall" in session_name:
        return SessionType.RECALL.value
    elif "learning" in session_name:
        return SessionType.LEARNING.value
    else:
        raise ValueError(f"Invalid session type: {session_name}")


def shuffle(x: np.ndarray) -> np.ndarray:
    """shuffles along all dimensions of an array"""
    shape = x.shape
    x = np.ravel(x)
    np.random.shuffle(x)
    return x.reshape(shape)


<<<<<<< HEAD
def get_sampling_rate(frame_clock: np.ndarray, wheel_blocked: bool = False) -> int:
    """Bit of a hack as the sampling rate is not stored in the tdms file I think. I've used
    two different sampling rates: 1,000 and 10,000. The sessions should be between 30 and 100 minutes.
    """
    max_duration = 120 if wheel_blocked else 100
    if 30 < len(frame_clock) / 1000 / 60 < max_duration:
        return 1000
    elif 30 < len(frame_clock) / 10000 / 60 < max_duration:
        return 10000
    raise ValueError("Could not determine sampling rate")


def sort_matrix_peak(matrix: np.ndarray) -> np.ndarray:
    peak_indices = np.argmax(matrix, axis=1)
    sorted_order = np.argsort(peak_indices)
    return matrix[sorted_order]


def normalize(array: np.ndarray, axis: int) -> np.ndarray:
    """Calculate the min and max along the specified axis"""
    min_val = np.min(array, axis=axis, keepdims=True)
    max_val = np.max(array, axis=axis, keepdims=True)
    return (array - min_val) / (max_val - min_val)
=======
def get_sampling_rate(frame_clock: np.ndarray) -> int:
    """Bit of a hack as the sampling rate is not stored in the tdms file I think. I've used
    two different sampling rates: 1,000 and 10,000. The sessions should be between 30 and 100 minutes.
    """
    if 30 < len(frame_clock) / 1000 / 60 < 100:
        return 1000
    elif 30 < len(frame_clock) / 10000 / 60 < 100:
        return 10000
    raise ValueError("Could not determine sampling rate")
>>>>>>> b76172f5
<|MERGE_RESOLUTION|>--- conflicted
+++ resolved
@@ -392,7 +392,6 @@
     return x.reshape(shape)
 
 
-<<<<<<< HEAD
 def get_sampling_rate(frame_clock: np.ndarray, wheel_blocked: bool = False) -> int:
     """Bit of a hack as the sampling rate is not stored in the tdms file I think. I've used
     two different sampling rates: 1,000 and 10,000. The sessions should be between 30 and 100 minutes.
@@ -415,15 +414,4 @@
     """Calculate the min and max along the specified axis"""
     min_val = np.min(array, axis=axis, keepdims=True)
     max_val = np.max(array, axis=axis, keepdims=True)
-    return (array - min_val) / (max_val - min_val)
-=======
-def get_sampling_rate(frame_clock: np.ndarray) -> int:
-    """Bit of a hack as the sampling rate is not stored in the tdms file I think. I've used
-    two different sampling rates: 1,000 and 10,000. The sessions should be between 30 and 100 minutes.
-    """
-    if 30 < len(frame_clock) / 1000 / 60 < 100:
-        return 1000
-    elif 30 < len(frame_clock) / 10000 / 60 < 100:
-        return 10000
-    raise ValueError("Could not determine sampling rate")
->>>>>>> b76172f5
+    return (array - min_val) / (max_val - min_val)