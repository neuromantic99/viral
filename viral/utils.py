from datetime import datetime
import math
from pathlib import Path
from typing import List, Tuple, TypeVar, Any
import warnings
from matplotlib import pyplot as plt
import numpy as np
import pandas as pd
from enum import Enum

from viral.constants import ENCODER_TICKS_PER_TURN
from viral.models import SpeedPosition, TrialInfo, MouseSummary


def shaded_line_plot(
    arr: np.ndarray,
    x_axis: np.ndarray | List[float],
    color: str,
    label: str,
) -> None:

    mean = np.mean(arr, 0)
    sem = np.std(arr, 0) / np.sqrt(arr.shape[1])
    plt.plot(x_axis, mean, color=color, label=label, marker="", zorder=1)
    plt.fill_between(
        x_axis,
        np.subtract(
            mean,
            sem,
        ),
        np.add(
            mean,
            sem,
        ),
        alpha=0.2,
        color=color,
    )


def licks_to_position(trial: TrialInfo, wheel_circumference: float) -> np.ndarray:
    """Tested with hardware does not give false anticipatory licks. Write software tests still."""

    position = np.array(trial.rotary_encoder_position).astype(float)
    lick_start = np.array(trial.lick_start)

    # The rotary encoder position is stored each time the trigger_panda state is exited. So this
    # is the time at which each position element was recorded.
    time_position = np.array(
        [
            state.end_time
            for state in trial.states_info
            if state.name
            in ["trigger_panda", "trigger_panda_post_reward", "trigger_panda_ITI"]
        ]
    )

    match abs(position.shape[0] - time_position.shape[0]):
        case 0:
            pass
        case 1:
            warnings.warn(
                "There is an off-by-one here. That happens occassionally for a reason i don't understand but, probably doesn't matter."
            )
        case _:
            raise ValueError("posiiton and time_position should have the same length.")

    # You can get NaNs if a state is not entered in a trial. Replace with -inf to stop
    # it being detected as the argmin
    time_position[np.isnan(time_position)] = -np.inf

    # The index of the position closest to each lick
    min_diff_indices = np.argmin(
        np.abs(lick_start[:, None] - time_position[None, :]), axis=1
    )
    return (position[min_diff_indices] / ENCODER_TICKS_PER_TURN) * wheel_circumference


def get_speed_positions(
    position: np.ndarray,
    first_position: int,
    last_position: int,
    step_size: int,
    sampling_rate: int,
) -> List[SpeedPosition]:
    """Compute speed as function of position

    position: The rotary encoder position at each sample
    first_position: The first position to consider
    last_position: The last position to consider inclusive
    step_size: The size of the position bins (needs to evenly divide the range)
    sampling_rate: The sampling rate of the rotary encoder in Hz

    Return unit is position units / second.

    Currently only works for evenly spaced integer positions

    """

    assert (
        last_position - first_position
    ) % step_size == 0, "step_size should evenly divide the range"

    speed_position: List[SpeedPosition] = []
    for start, stop in zip(
        range(first_position, last_position - step_size + 1, step_size),
        range(first_position + step_size, last_position + 1, step_size),
        strict=True,
    ):
        # TODO: This will often be zero after the reward is triggered. Deal with this
        n = np.sum(np.logical_and(position >= start, position < stop))
        if n == 0 and start < 180:
            raise ValueError("Likely the rotary encoder has jumped in a weird way.")

        speed_position.append(
            SpeedPosition(
                position_start=start,
                position_stop=stop,
                speed=step_size / (n / sampling_rate),
            )
        )
    return speed_position


T = TypeVar("T", float, np.ndarray)


def degrees_to_cm(degrees: T, wheel_circumference: float) -> T:
    return (degrees / ENCODER_TICKS_PER_TURN) * wheel_circumference


def threshold_detect(signal: np.ndarray, threshold: float) -> np.ndarray:
    """lloyd russell"""
    thresh_signal = signal > threshold
    thresh_signal[1:][thresh_signal[:-1] & thresh_signal[1:]] = False
    times = np.where(thresh_signal)
    return times[0]


def pade_approx_norminv(p: float) -> float:
    q = (
        math.sqrt(2 * math.pi) * (p - 1 / 2)
        - (157 / 231) * math.sqrt(2) * math.pi ** (3 / 2) * (p - 1 / 2) ** 3
    )
    r = (
        1
        - (78 / 77) * math.pi * (p - 1 / 2) ** 2
        + (241 * math.pi**2 / 2310) * (p - 1 / 2) ** 4
    )
    return q / r


def d_prime(hit_rate: float, false_alarm_rate: float) -> float:
    return pade_approx_norminv(hit_rate) - pade_approx_norminv(false_alarm_rate)


def threshold_detect_edges(
    signal: np.ndarray, threshold: float
) -> Tuple[np.ndarray, np.ndarray]:
    rising_edges = (signal[:-1] <= threshold) & (signal[1:] > threshold)
    falling_edges = (signal[:-1] > threshold) & (signal[1:] <= threshold)
    rising_indices = (
        np.where(rising_edges)[0] + 1
    )  # Shift by 1 to get the index where the crossing occurs
    falling_indices = (
        np.where(falling_edges)[0] + 1
    )  # Shift by 1 to get the index where the crossing occurs
    return rising_indices, falling_indices


def get_tiff_paths_in_directory(directory: Path) -> List[Path]:
    return list(directory.glob("*.tif"))


def pad_to_max_length(sequences: Any, fill_value: float = np.nan) -> np.ndarray:
    """Return numpy array with the length of the longest sequence, padded with NaN values"""
    max_len = max(len(seq) for seq in sequences)
    return np.array(
        [
            np.pad(seq, (0, max_len - len(seq)), constant_values=fill_value)
            for seq in sequences
        ]
    )


def get_wheel_circumference_from_rig(rig: str) -> float:
    if rig in {"2P", "2P_1.5"}:
        return 34.7
        # return 11.05 * math.pi
    elif rig in {"Box", "Box2.0", "Box2.5"}:
        return 53.4
    else:
        raise ValueError(f"Unknown rig: {rig}")


def time_list_to_datetime(time_list: List[float]) -> datetime:
    assert len(time_list) == 6, "time_list should have 6 elements"
    whole_seconds = int(time_list[5])
    fractional_seconds = time_list[5] - whole_seconds
    return datetime(
        int(time_list[0]),
        int(time_list[1]),
        int(time_list[2]),
        int(time_list[3]),
        int(time_list[4]),
        whole_seconds,
        int(fractional_seconds * 1e6),
    )


def find_chunk(chunk_lens: List[int], index: int) -> int:
    """Given a list of chunk lengths and an index, find the chunk that contains the index"""
    cumulative_length = 0
    for i, length in enumerate(chunk_lens):
        cumulative_length += length
        if index < cumulative_length:
            return i
    return -1  # If index is out of bounds


def trial_is_imaged(trial: TrialInfo) -> bool:
    trigger_panda_states = [
        state
        for state in trial.states_info
        if state.name
        in {"trigger_panda", "trigger_panda_post_reward", "trigger_panda_ITI"}
    ]
    start_times_bpod = [state.start_time for state in trigger_panda_states]
    length_trial_bpod = start_times_bpod[-1] - start_times_bpod[0]

    start_time_frames = [state.closest_frame_start for state in trigger_panda_states]

    assert start_time_frames[-1] is not None
    assert start_time_frames[0] is not None

    length_trial_frames = (start_time_frames[-1] - start_time_frames[0]) / 30

    # A little but of a error in this calculation is allowed here as the frame rate is not exactly 30.
    # Possibly you will get a false positive if the trial is stopped exactly at the end but unlikely
    return length_trial_bpod - 0.5 <= length_trial_frames <= length_trial_bpod + 0.5


def average_different_lengths(data: List[np.ndarray]) -> np.ndarray:
    max_length = max(len(d) for d in data)

    for idx, d in enumerate(data):
        if len(d) < max_length:
            data[idx] = np.append(d, np.repeat(np.nan, max_length - len(d)))

    return np.nanmean(data, axis=0)


def get_genotype(mouse_name: str) -> str:
    if mouse_name in {"JB014", "JB015", "JB018", "JB020", "JB022"}:
        return "Oligo-BACE1-KO"
    elif mouse_name in {
        "JB011",
        "JB012",
        "JB013",
        "JB016",
        "JB017",
        "JB019",
        "JB021",
        "JB023",
    }:
        return "NLGF"

    elif mouse_name in {
        "JB024",
        "JB025",
        "JB026",
        "JB027",
        "JB030",
        "JB031",
        "JB032",
        "JB033",
    }:
        return "WT"
    else:
        raise ValueError(f"Unknown genotype for mouse: {mouse_name}")


def get_sex(mouse_name: str) -> str:
    if mouse_name in {
        "JB013",
        "JB014",
        "JB016",
        "JB017",
        "JB018",
        "JB024",
        "JB025",
        "JB026",
        "JB027",
    }:
        return "male"
    if mouse_name in {
        "JB011",
        "JB012",
        "JB015",
        "JB019",
        "JB020",
        "JB021",
        "JB022",
        "JB023",
        "JB030",
        "JB031",
        "JB032",
        "JB033",
    }:
        return "female"
    else:
        raise ValueError(f"Unknown sex for mouse: {mouse_name}")


<<<<<<< HEAD
class SetupType(Enum):
    TWO_PHOTON = "2P"
    BOX = "box"


def get_setup(setup_name: str) -> str:
    if "2P" in setup_name.upper().strip():
        return SetupType.TWO_PHOTON.value
    elif "box" in setup_name.lower().strip():
        return SetupType.BOX.value
=======
def get_setup(mouse_name: str) -> str:
    if mouse_name in {
        "JB011",
        "JB014",
        "JB015",
        "JB016",
        "JB018",
        "JB019",
        "JB020",
        "JB021",
        "JB022",
        "JB023",
        "JB026",
        "JB027",
        "JB030",
        "JB031",
        "JB032",
        "JB033",
    }:
        return "2P"
    if mouse_name in {
        "JB012",
        "JB013",
        "JB017",
        "JB024",
        "JB025",
    }:
        return "box"
>>>>>>> 905a19ba
    else:
        raise ValueError(f"Unknown setup '{setup_name}' for mouse!")


def get_setup_for_session_type(mouse: MouseSummary, session_type: str) -> str:
    return mouse.setup[session_type]


class RewardedTexture(Enum):
    PEBBLE = "pebble.jpg"
    BLACK_AND_WHITE_CIRCLES = "blackAndWhiteCircles.png"


def get_rewarded_texture(texture_name: str) -> str:
    if "pebble" in texture_name.lower().strip():
        return RewardedTexture.PEBBLE.value
    elif "blackandwhitecircles" in texture_name.lower().strip():
        return RewardedTexture.BLACK_AND_WHITE_CIRCLES.value
    else:
        raise ValueError(f"Unknown rewarded texture '{texture_name}'.")


def get_rewarded_texture_for_session_type(
    mouse: MouseSummary, session_type: str
) -> str:
    return mouse.rewarded_texture[session_type]


class SessionType(Enum):
    REVERSAl = "reversal"
    RECALL_REVERSAL = "recall_reversal"
    RECALL = "recall"
    LEARNING = "learning"


def get_session_type(session_name: str) -> str:
    session_name = session_name.lower().strip()
    if "reversal" in session_name:
        return (
            SessionType.RECALL_REVERSAL.value
            if "recall" in session_name
            else SessionType.REVERSAl.value
        )
    elif "recall" in session_name:
        return SessionType.RECALL.value
    elif "learning" in session_name:
        return SessionType.LEARNING.value
    else:
        raise ValueError(f"Invalid session type: {session_name}")


def shuffle(x: np.ndarray) -> np.ndarray:
    """shuffles along all dimensions of an array"""
    shape = x.shape
    x = np.ravel(x)
    np.random.shuffle(x)
    return x.reshape(shape)


<<<<<<< HEAD
def get_sampling_rate(frame_clock: np.ndarray, wheel_blocked: bool = False) -> int:
    """Bit of a hack as the sampling rate is not stored in the tdms file I think. I've used
    two different sampling rates: 1,000 and 10,000. The sessions should be between 30 and 100 minutes.
    """
    max_duration = 120 if wheel_blocked else 100
    if 30 < len(frame_clock) / 1000 / 60 < max_duration:
        return 1000
    elif 30 < len(frame_clock) / 10000 / 60 < max_duration:
        return 10000
    raise ValueError("Could not determine sampling rate")
=======
def sort_matrix_peak(matrix: np.ndarray) -> np.ndarray:
    peak_indices = np.argmax(matrix, axis=1)
    sorted_order = np.argsort(peak_indices)
    return matrix[sorted_order]


def normalize(array: np.ndarray, axis: int) -> np.ndarray:
    """Calculate the min and max along the specified axis"""
    min_val = np.min(array, axis=axis, keepdims=True)
    max_val = np.max(array, axis=axis, keepdims=True)
    return (array - min_val) / (max_val - min_val)
>>>>>>> 905a19ba
<|MERGE_RESOLUTION|>--- conflicted
+++ resolved
@@ -221,6 +221,8 @@
     trigger_panda_states = [
         state
         for state in trial.states_info
+        if state.name
+        in {"trigger_panda", "trigger_panda_post_reward", "trigger_panda_ITI"}
         if state.name
         in {"trigger_panda", "trigger_panda_post_reward", "trigger_panda_ITI"}
     ]
@@ -311,7 +313,6 @@
         raise ValueError(f"Unknown sex for mouse: {mouse_name}")
 
 
-<<<<<<< HEAD
 class SetupType(Enum):
     TWO_PHOTON = "2P"
     BOX = "box"
@@ -322,36 +323,6 @@
         return SetupType.TWO_PHOTON.value
     elif "box" in setup_name.lower().strip():
         return SetupType.BOX.value
-=======
-def get_setup(mouse_name: str) -> str:
-    if mouse_name in {
-        "JB011",
-        "JB014",
-        "JB015",
-        "JB016",
-        "JB018",
-        "JB019",
-        "JB020",
-        "JB021",
-        "JB022",
-        "JB023",
-        "JB026",
-        "JB027",
-        "JB030",
-        "JB031",
-        "JB032",
-        "JB033",
-    }:
-        return "2P"
-    if mouse_name in {
-        "JB012",
-        "JB013",
-        "JB017",
-        "JB024",
-        "JB025",
-    }:
-        return "box"
->>>>>>> 905a19ba
     else:
         raise ValueError(f"Unknown setup '{setup_name}' for mouse!")
 
@@ -411,7 +382,6 @@
     return x.reshape(shape)
 
 
-<<<<<<< HEAD
 def get_sampling_rate(frame_clock: np.ndarray, wheel_blocked: bool = False) -> int:
     """Bit of a hack as the sampling rate is not stored in the tdms file I think. I've used
     two different sampling rates: 1,000 and 10,000. The sessions should be between 30 and 100 minutes.
@@ -422,7 +392,8 @@
     elif 30 < len(frame_clock) / 10000 / 60 < max_duration:
         return 10000
     raise ValueError("Could not determine sampling rate")
-=======
+
+
 def sort_matrix_peak(matrix: np.ndarray) -> np.ndarray:
     peak_indices = np.argmax(matrix, axis=1)
     sorted_order = np.argsort(peak_indices)
@@ -433,5 +404,4 @@
     """Calculate the min and max along the specified axis"""
     min_val = np.min(array, axis=axis, keepdims=True)
     max_val = np.max(array, axis=axis, keepdims=True)
-    return (array - min_val) / (max_val - min_val)
->>>>>>> 905a19ba
+    return (array - min_val) / (max_val - min_val)