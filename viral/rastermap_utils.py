import numpy as np
import sys
from pathlib import Path
from scipy.interpolate import interp1d
from typing import List, Optional
from enum import Enum

HERE = Path(__file__).parent
sys.path.append(str(HERE.parent))
sys.path.append(str(HERE.parent.parent))

<<<<<<< HEAD
from viral.imaging_utils import get_ITI_start_frame, load_imaging_data, trial_is_imaged
=======
>>>>>>> b76172f5
from viral.utils import (
    TrialInfo,
    trial_is_imaged,
    degrees_to_cm,
    get_wheel_circumference_from_rig,
)
from viral.models import Cached2pSession, ImagedTrialInfo
from viral.constants import TIFF_UMBRELLA


def get_spks_pos(s2p_path: Path) -> tuple[np.ndarray, np.ndarray, np.ndarray]:
    iscell = np.load(s2p_path / "iscell.npy")[:, 0].astype(bool)
    spks = np.load(s2p_path / "spks.npy")[iscell, :]
    stat = np.load(s2p_path / "stat.npy", allow_pickle=True)[iscell]
    pos = np.array([[int(coord) for coord in cell["med"]] for cell in stat])
    xpos = pos[:, 1]
    ypos = -1 * pos[:, 0]  # y-axis is inverted
    return spks, xpos, ypos


<<<<<<< HEAD
def get_dff_pos(
    session: Cached2pSession, s2p_path: Path
) -> tuple[np.ndarray, np.ndarray, np.ndarray]:
    dff = load_imaging_data(mouse=session.mouse_name, date=session.date)
=======
def get_dff_pos(session: Cached2pSession, s2p_path: Path) -> tuple[np.ndarray]:
    dff = get_dff(mouse=session.mouse_name, date=session.date)
>>>>>>> b76172f5
    iscell = np.load(s2p_path / "iscell.npy")[:, 0].astype(bool)
    stat = np.load(s2p_path / "stat.npy", allow_pickle=True)[iscell]
    pos = np.array([[int(coord) for coord in cell["med"]] for cell in stat])
    xpos = pos[:, 1]
    ypos = -1 * pos[:, 0]  # y-axis is inverted
    return dff, xpos, ypos


def align_trial_frames(trials: List[TrialInfo], ITI: bool = True) -> np.ndarray:
    """Align trial frames and return array with trial frames and reward condition.

    Args:
        trials (List[TrialInfo]):       A list of TrialInfo objects.
        ITI (bool, optional):           Include the frames in the inter-trial interval (ITI). Defaults to True.
                                        If ITI, is False, then trial end is defined as the start of the ITI.

    Returns:
        np.ndarray:                     A Numpy array of shape (n_trials, 3). Each row representing a trial with
            - start_frame (int)
            - end_frame (int)
            - rewarded (bool)
    """
    trial_frames = np.array(
        [
            [trial.trial_start_closest_frame, trial.trial_end_closest_frame]
            for trial in trials
        ]
    )
    if not ITI:
        ITI_start_frames = np.array([get_ITI_start_frame(trial) for trial in trials])
        trial_frames[:, 1] = ITI_start_frames - 1
    assert (
        len(trials) == trial_frames.shape[0]
    ), "Number of trials does not match number of trial times"
    for i in range(len(trial_frames) - 1):
        assert (
            trial_frames[i, 1] < trial_frames[i + 1, 0]
        ), "Overlapping frames for trials"
    rewarded = np.array([trial.texture_rewarded for trial in trials])
    return np.column_stack((trial_frames, rewarded)).astype(int)


def get_signal_for_trials(
    signal: np.ndarray, trial_frames: np.ndarray
) -> list[np.ndarray]:
    "Return spks or dff for trials"
    signal_trials = list()
    for trial in trial_frames:
        trial_start, trial_end, _ = trial.astype(int)
        signal_trials.append(signal[:, trial_start : trial_end + 1])
    return signal_trials


def get_frame_position(
    trial: TrialInfo,
    trial_frames: np.ndarray,
    wheel_circumference: float,
) -> np.ndarray:
    """Get the position for every frame and return frames and positions as array.

    Args:
        trial (TrialInfo):              A TrialInfo object representing the trial to be analysed.
        trial_frames (np.ndarray):      Numpy array representing the frames in the trial.
        wheel_circumference (float):    The circumference of the wheel on the rig used in centimetres.
        ITI (bool, optional):           Whether to include the frames in the inter-trial interval (ITI). Defaults to True.

    Returns:
        np.ndarray:                     A Numpy array of shape (frames, 2). Each row representing a frame with:
            frame_idx (int)
            position (float)
    """
    # There is an old version of our IBL rig code which does not store any positions during the ITI
    ITI_states = {state.name for state in trial.states_info if "ITI" in state.name}
    assert len(ITI_states) != 0, "No ITI state found"
    ITI_patch = True if "ITI" in ITI_states else False
    frames_start_end = np.array(
        [
            [state.closest_frame_start, state.closest_frame_end]
            for state in trial.states_info
            if state.name in ["trigger_panda", "trigger_panda_post_reward"]
            or (state.name == "trigger_panda_ITI" and not ITI_patch)
        ]
    )

    degrees = np.array(trial.rotary_encoder_position)
    positions = degrees_to_cm(degrees, wheel_circumference)
    assert len(frames_start_end) == len(positions)

    frames_positions_combined = list()
    for i in range(len(frames_start_end)):
        frames_positions_combined.append([frames_start_end[i, 0], positions[i]])
        frames_positions_combined.append([frames_start_end[i, 1], positions[i]])
    frames_positions_combined = np.array(frames_positions_combined)
    unique_frames_positions = np.unique(frames_positions_combined, axis=0)

    # Backfilling with the first recorded position as there is no position being recorded for the first frame, hence, the interpolation would error
    if trial_frames[0] < unique_frames_positions[0, 0]:
        first_position = np.array([[trial_frames[0], unique_frames_positions[0, 1]]])
        unique_frames_positions = np.vstack([first_position, unique_frames_positions])
    # Backfilling with last recorded position as there might not be a position recorded for the last frame, hence, the interpolation would error
    if trial_frames[-1] > np.max(unique_frames_positions[-1, 0]):
        last_position = np.array([trial_frames[-1], unique_frames_positions[-1, 1]])
        unique_frames_positions = np.vstack([unique_frames_positions, last_position])
    # Interpolation is needed as the position is not stored when the reward comes on, hence position for several frames might be missing
    interp_func = interp1d(
        unique_frames_positions[:, 0],
        unique_frames_positions[:, 1],
        kind="linear",
        fill_value="interpolate",
    )
    interpolated_positions = interp_func(trial_frames)

    if ITI_patch:
        # If patching is needed, fill up the ITI frames with positions zero
        ITI_start_frame = get_ITI_start_frame(trial)
        ITI_end_frame = trial.trial_end_closest_frame
        ITI_frame_indices = np.where(
            (trial_frames >= ITI_start_frame) & (trial_frames <= ITI_end_frame)
        )[0]
        interpolated_positions[ITI_frame_indices] = 0

    assert (interpolated_positions >= -15).all(), "one or more position(s) are negative"
    # Wanted to account for the mouse rolling backwardwards/forwards resulting in slightly negative values
    # 15 is obviously a bit arbitrary
    assert len(trial_frames) == len(
        interpolated_positions
    ), "# of trial frames is unequal to # of interpolated positions"
    return np.column_stack((trial_frames, interpolated_positions))


def get_speed_frame(frame_position: np.ndarray, bin_size: int = 5) -> np.ndarray:
    """Get the speed for every frame and return frames and speed as array.

    Args:
        frame_position (np.ndarray):    A Numpy array of shape (frames, 2). Each row representing a frame with frame index and corresponding speed.
        bin_size (int):                 How many frames to bin over. Defaults to 5.

    Returns:
        np.ndarray:                     A Numpy array of shape (frames, 2). Each row representing a frame with:
            frame_idx (int)
            speed (float)
    """
    if bin_size <= 1:
        raise ValueError("You cannot select a bin size <= 1 for speed!")
    n_frames = frame_position.shape[0]
    # Including upper bound
    bins = np.arange(0, n_frames, bin_size)
    speeds = np.zeros(frame_position.shape[0])
    for i in range(len(bins)):
        start_idx = bins[i]
        if i == len(bins) - 1:
            # Handle smaller last bin
            end_idx = n_frames - 1
        else:
            end_idx = bins[i + 1] - 1
        frame_start_idx, position_frame_start = frame_position[start_idx, :]
        frame_end_idx, position_frame_end = frame_position[end_idx, :]
        frame_diff = frame_end_idx - frame_start_idx
        position_diff = position_frame_end - position_frame_start
        if frame_diff == 0:
            speed = 0
        else:
            speed = position_diff / frame_diff
        if i == len(bins) - 1:
            speeds[start_idx:] = speed
        else:
            speeds[start_idx : bins[i + 1]] = speed
        # convert from cm / frame to cm / second
    speeds = speeds * 30
    speeds[speeds < 0] = 0
    speeds[speeds > 100] = np.mean(speeds)
    return np.column_stack([frame_position[:, 0], speeds])


def get_lick_index(trial: TrialInfo) -> np.ndarray | None:
    """Return frame indices of frames when licks occured."""
    licks_start = np.array(
        [event.closest_frame for event in trial.events_info if event.name == "Port1In"]
    )
    licks_end = np.array(
        [event.closest_frame for event in trial.events_info if event.name == "Port1Out"]
    )
    # Handle trial w/o licks
    if len(licks_start) == 0 or len(licks_end) == 0:
        return None
    # Cutting of pairs with e.g. missing end frame
    valid_pairs = list()
    start_idx, end_idx = 0, 0
    while start_idx < len(licks_start) and end_idx < len(licks_end):
        if licks_start[start_idx] <= licks_end[end_idx]:
            valid_pairs.append((licks_start[start_idx], licks_end[end_idx]))
            start_idx += 1
            end_idx += 1
        else:
            end_idx += 1
    start_end_frames = np.array(valid_pairs, dtype=int)
    lick_segments = list()
    for start, end in start_end_frames.astype(int):
        if end > start:
            segment_frames = np.arange(start, end + 1, 1)
            lick_segments.append(segment_frames)
    if len(lick_segments) != 0:
        licks = np.concatenate(lick_segments)
        return np.unique(licks, axis=0)
    else:
        return None


def get_reward_index(trial: TrialInfo) -> np.ndarray | None:
    """Return frame indices of frames when rewards came on."""
    # Caution: When changing number of rewards, the state names have to be changed
    if not trial.texture_rewarded:
        return None
    else:
        start_frames = np.array(
            [
                state.closest_frame_start
                for state in trial.states_info
                if state.name in ["reward_on1"]
            ]
        )
        end_frames = np.array(
            [
                state.closest_frame_start
                for state in trial.states_info
                if state.name in ["reward_off3"]
            ]
        )
        # Handle trial w/o rewards
        if len(start_frames) == 0 or len(end_frames) == 0:
            return None
        allowed_rewards = {"reward_on1", "reward_on2", "reward_on3"}
        # Ensuring that all allowed reward_on states are to be found in the states info
        for reward in allowed_rewards:
            assert any(
                state.name == reward for state in trial.states_info
            ), f"'{reward}' is not in states_info"

        # Ensuring no other "reward_onX" states exist (e.g. 'reward_on4')
        for state in trial.states_info:
            if state.name.startswith("reward_on") and state.name not in allowed_rewards:
                raise AssertionError(f"Unexpected reward state found: {state.name}")
        # Cutting of pairs with e.g. missing end time
        valid_pairs = list()
        start_idx, end_idx = 0, 0
        while start_idx < len(start_frames) and end_idx < len(end_frames):
            if start_frames[start_idx] <= end_frames[end_idx]:
                valid_pairs.append((start_frames[start_idx], end_frames[end_idx]))
                start_idx += 1
                end_idx += 1
            else:
                end_idx += 1
        start_end_frames = np.array(valid_pairs, dtype=int)
        reward_segments = list()
        for start, end in start_end_frames.astype(int):
            if end > start:
                segment_frames = np.arange(start, end + 1, 1)
                reward_segments.append(segment_frames)
        if len(reward_segments) != 0:
            rewards = np.concatenate(reward_segments) if reward_segments else None
            return np.unique(rewards, axis=0)
        else:
            return None


def create_frame_mapping(positions_combined: np.ndarray) -> dict:
    """Create a frame_mapping dictionary with original and continuous frame indices"""
    # Takes postions_combined array and takes the first column with the frame indices
    # (The positions array is the one that should have all frames in an imaged trial)
    continuous_frames = np.arange(positions_combined.shape[0], dtype=int)
    discontinuous_frames = positions_combined.astype(int)
    return {orig: cont for orig, cont in zip(discontinuous_frames, continuous_frames)}


def remap_to_continuous_indices(
    original_indices: np.ndarray, frame_mapping: dict
) -> np.ndarray:
    """Re-assign frame indices to be continuous, according to the frame_mapping dictionary."""
    return np.array(
        [frame_mapping[idx] for idx in original_indices if idx in frame_mapping]
    )


def load_data(session: Cached2pSession, s2p_path: Path, signal_type: str) -> tuple:
    """Return spks/dff, xpos, ypos and trials loaded from cache."""

    class SignalType(Enum):
        SPKS = "spks"
        DFF = "dff"

    if signal_type == SignalType.SPKS.value:
        spks, xpos, ypos = get_spks_pos(s2p_path)
    elif signal_type == SignalType.DFF.value:
        spks, xpos, ypos = get_dff_pos(session, s2p_path)
    trials = [trial for trial in session.trials if trial_is_imaged(trial)]
    if not trials:
        print("No trials imaged")
        exit()
    return spks, xpos, ypos, trials


def align_validate_data(spks: np.ndarray, trials: List[TrialInfo]) -> tuple:
    """Alignes frames and spikes to trial data."""
    aligned_trial_frames = align_trial_frames(trials)
    assert len(trials) == len(
        aligned_trial_frames
    ), "Number of trials and aligned_trial_frames do not match"
    spikes_trials = get_signal_for_trials(
        signal=spks, trial_frames=aligned_trial_frames
    )
    assert len(trials) == len(
        spikes_trials
    ), "Number of trials and number of spks for trials do not match"

    return aligned_trial_frames, spikes_trials


def process_trials_data(
    trials: List[TrialInfo],
    aligned_trial_frames: np.ndarray,
    spikes_trials: np.ndarray,
    wheel_circumference: float,
    speed_bin_size: int = 10,
) -> List[ImagedTrialInfo]:
    """Process behavioural data and return licks, rewards, positions and speed as arrays."""
    imaged_trials_infos = list()

    for trial, (start, end, rewarded), spikes_trial in zip(
        trials, aligned_trial_frames, spikes_trials, strict=True
    ):
        trial_frames = np.arange(start, end + 1, 1)
        ITI_start_frame = get_ITI_start_frame(trial)
        licks = get_lick_index(trial)
        rewards = get_reward_index(trial)
        frames_positions = get_frame_position(trial, trial_frames, wheel_circumference)
        assert frames_positions.shape[0] == len(trial_frames)
        speed = get_speed_frame(frames_positions, speed_bin_size)
        assert speed.shape[0] == len(trial_frames)
        valid_mask = filter_speed_position(
            speed=speed,
            frames_positions=frames_positions,
            speed_threshold=0.5,
            position_threshold=180,
            filter_speed=False,
            filter_position=False,
        )
        if np.all(valid_mask == False):
            print("No valid frames in the trial")
        valid_trial_frames = trial_frames[valid_mask]
        valid_trial_start = valid_trial_frames[0]
        trial_data = {
            "trial_start_frame": valid_trial_start,
            "trial_end_frame": end,
            "rewarded": rewarded,
            "trial_frames": trial_frames,
            "iti_start_frame": ITI_start_frame,
            "iti_end_frame": end,
            "frames_positions": frames_positions[valid_mask, :],
            "frames_speed": speed[valid_mask, :],
            "corridor_width": (ITI_start_frame - start),
            "signal": spikes_trial[:, valid_mask],
        }
        if licks is not None:
            trial_data["lick_idx"] = licks
        if rewards is not None:
            trial_data["reward_idx"] = rewards
        imaged_trials_infos.append(ImagedTrialInfo(**trial_data))

    return imaged_trials_infos


def filter_speed_position(
    speed: np.ndarray,
    frames_positions: np.ndarray,
    speed_threshold: Optional[float] = None,
    position_threshold: Optional[float] = None,
    filter_speed: bool = False,
    filter_position: bool = False,
) -> np.ndarray:
    """Return a mask of valid frames"""

    valid_mask = np.zeros(len(speed), dtype=bool)

    # filter out frames with sub-threshold speeds
    # converting cm/s to cm/frames
    if filter_speed and speed_threshold is not None:
        speed_mask = speed[:, 1] >= (speed_threshold)
        valid_mask |= speed_mask
    # specified positions that should always be included
    if filter_position and position_threshold is not None:
        position_mask = frames_positions[:, 1] >= position_threshold
        valid_mask |= position_mask  # bitwise OR?

    return valid_mask


def filter_out_ITI(ITI_starts_ends: np.ndarray, positions: np.ndarray) -> np.ndarray:
    """Return a mask for filtering out frames that fall into the ITI"""
    valid_frame_mask = np.ones_like(positions[:, 0], dtype=bool)
    combined_ITI_mask = np.zeros_like(valid_frame_mask, dtype=bool)
    for start, end in zip(ITI_starts_ends[:, 0], ITI_starts_ends[:, 1], strict=True):
        ITI_mask = (positions[:, 0].astype(int) >= start.astype(int)) & (
            positions[:, 0].astype(int) <= end.astype(int)
        )
        combined_ITI_mask |= ITI_mask
    valid_frame_mask[combined_ITI_mask] = False
    assert valid_frame_mask.shape[0] == positions.shape[0]
    return valid_frame_mask


def save_neural_data(
    session: Cached2pSession,
    spikes_combined: np.ndarray,
    xpos: np.ndarray,
    ypos: np.ndarray,
    valid_frame_mask: Optional[np.ndarray] = None,
    ITI_split: bool = True,
) -> None:
    base_path = HERE.parent / "data" / "cached_for_rastermap"
    neur_path_ITI = base_path / f"{session.mouse_name}_{session.date}_corridor_neur.npz"
    np.savez(neur_path_ITI, spks=spikes_combined, xpos=xpos, ypos=ypos)
    if ITI_split:
        neur_path_noITI = (
            base_path / f"{session.mouse_name}_{session.date}_corridor_neur_noITI.npz"
        )
        np.savez(
            neur_path_noITI,
            spks=spikes_combined[:, valid_frame_mask],
            xpos=xpos,
            ypos=ypos,
        )


def save_behavioural_data(
    session: Cached2pSession,
    corridor_starts_combined: np.ndarray,
    corridor_widths_combined: np.ndarray,
    positions_combined: np.ndarray,
    rewards_combined: np.ndarray,
    licks_combined: np.ndarray,
    speed_combined: np.ndarray,
    valid_frame_mask: Optional[np.ndarray] = None,
    ITI_split: bool = True,
) -> None:
    base_path = HERE.parent / "data" / "cached_for_rastermap"
    behavior_path = (
        base_path / f"{session.mouse_name}_{session.date}_corridor_behavior.npz"
    )
    assert positions_combined.shape[0] == speed_combined.shape[0]
    frame_mapping = create_frame_mapping(positions_combined[:, 0])

    licks = remap_to_continuous_indices(licks_combined, frame_mapping)
    rewards = remap_to_continuous_indices(rewards_combined, frame_mapping)
    corridor_starts = np.copy(corridor_starts_combined)
    corridor_starts[:, 0] = remap_to_continuous_indices(
        corridor_starts[:, 0], frame_mapping
    )
    np.savez(
        behavior_path,
        corridor_starts=corridor_starts,
        corridor_widths=corridor_widths_combined,
        VRpos=positions_combined[:, 1],
        reward_inds=rewards,
        lick_inds=licks,
        run=speed_combined[:, 1],
    )
    if ITI_split:
        assert (
            positions_combined.shape[0]
            == speed_combined.shape[0]
            == valid_frame_mask.shape[0]
        )
        behavior_path_noITI = (
            base_path
            / f"{session.mouse_name}_{session.date}_corridor_behavior_noITI.npz"
        )
        positions_noITI = positions_combined[valid_frame_mask]
        speed_noITI = speed_combined[valid_frame_mask]

        licks_noITI = licks_combined[np.isin(licks_combined, positions_noITI[:, 0])]
        rewards_noITI = rewards_combined[
            np.isin(rewards_combined, positions_noITI[:, 0])
        ]

        frame_mapping = create_frame_mapping(positions_noITI[:, 0])

        licks_noITI = remap_to_continuous_indices(licks_noITI, frame_mapping)
        rewards_noITI = remap_to_continuous_indices(rewards_noITI, frame_mapping)
        corridor_starts_combined_noITI = np.copy(corridor_starts_combined)
        corridor_starts_combined_noITI[:, 0] = remap_to_continuous_indices(
            corridor_starts_combined_noITI[:, 0], frame_mapping
        )
        np.savez(
            behavior_path_noITI,
            corridor_starts=corridor_starts_combined,
            corridor_widths=corridor_widths_combined,
            VRpos=positions_noITI[:, 1],
            reward_inds=rewards_noITI,
            lick_inds=licks_noITI,
            run=speed_noITI[:, 1],
        )


def process_session(
    session: Cached2pSession,
    wheel_circumference: float,
    ITI_split: bool = True,
    speed_bin_size: int = 10,
) -> None:
    s2p_path = TIFF_UMBRELLA / session.date / session.mouse_name / "suite2p" / "plane0"
    print(f"Working on {session.mouse_name}: {session.date} - {session.session_type}")
    # TODO: it is actually dff and not spks but I will still call it that
    spks, xpos, ypos, trials = load_data(session, s2p_path, "spks")
    aligned_trial_frames, spikes_trials = align_validate_data(spks, trials)
    imaged_trials_infos = process_trials_data(
        trials, aligned_trial_frames, spikes_trials, wheel_circumference, speed_bin_size
    )

    corridor_starts = np.array(
        [[trial.trial_start_frame, trial.rewarded] for trial in imaged_trials_infos]
    )
    corridor_widths = np.array([trial.corridor_width for trial in imaged_trials_infos])
    ITI_starts_ends = np.array(
        [[trial.iti_start_frame, trial.iti_end_frame] for trial in imaged_trials_infos]
    )
    positions = np.vstack([trial.frames_positions for trial in imaged_trials_infos])
    speed = np.vstack([trial.frames_speed for trial in imaged_trials_infos])
    licks = np.hstack(
        [trial.lick_idx for trial in imaged_trials_infos if trial.lick_idx is not None]
    )
    rewards = np.hstack(
        [
            trial.reward_idx
            for trial in imaged_trials_infos
            if trial.reward_idx is not None
        ]
    )
    signals = np.concatenate([trial.signal for trial in imaged_trials_infos], axis=1)
    assert len(corridor_widths) == len(
        aligned_trial_frames
    ), "Number of corridor widths and aligned_trial_frames do not match"

    assert positions.shape[0] == speed.shape[0] == signals.shape[1]

    if ITI_split:
        valid_frame_mask = filter_out_ITI(ITI_starts_ends, positions)

        save_neural_data(
            session=session,
            spikes_combined=signals,
            xpos=xpos,
            ypos=ypos,
            valid_frame_mask=valid_frame_mask,
            ITI_split=True,
        )
        save_behavioural_data(
            session=session,
            corridor_starts_combined=corridor_starts,
            corridor_widths_combined=corridor_widths,
            positions_combined=positions,
            rewards_combined=rewards,
            licks_combined=licks,
            speed_combined=speed,
            valid_frame_mask=valid_frame_mask,
            ITI_split=True,
        )
    else:
        save_neural_data(
            session=session,
            spikes_combined=signals,
            xpos=xpos,
            ypos=ypos,
            ITI_split=False,
        )
        save_behavioural_data(
            session=session,
            corridor_starts_combined=corridor_starts,
            corridor_widths_combined=corridor_widths,
            positions_combined=positions,
            rewards_combined=rewards,
            licks_combined=licks,
            speed_combined=speed,
            ITI_split=False,
        )
    print(f"Successfully cached 2P session for rastermap!")


if __name__ == "__main__":
    wheel_circumference = get_wheel_circumference_from_rig("2P")
    for mouse_name in ["JB027"]:
        print(f"Off we go for {mouse_name}...")
        for file in (HERE.parent / "data" / "cached_2p").glob(f"{mouse_name}_*.json"):
            print(file)
            with open(file, "r") as f:
                session = Cached2pSession.model_validate_json(f.read())
            f.close()
            process_session(session, wheel_circumference, True, 15)<|MERGE_RESOLUTION|>--- conflicted
+++ resolved
@@ -9,10 +9,7 @@
 sys.path.append(str(HERE.parent))
 sys.path.append(str(HERE.parent.parent))
 
-<<<<<<< HEAD
 from viral.imaging_utils import get_ITI_start_frame, load_imaging_data, trial_is_imaged
-=======
->>>>>>> b76172f5
 from viral.utils import (
     TrialInfo,
     trial_is_imaged,
@@ -33,15 +30,10 @@
     return spks, xpos, ypos
 
 
-<<<<<<< HEAD
 def get_dff_pos(
     session: Cached2pSession, s2p_path: Path
 ) -> tuple[np.ndarray, np.ndarray, np.ndarray]:
     dff = load_imaging_data(mouse=session.mouse_name, date=session.date)
-=======
-def get_dff_pos(session: Cached2pSession, s2p_path: Path) -> tuple[np.ndarray]:
-    dff = get_dff(mouse=session.mouse_name, date=session.date)
->>>>>>> b76172f5
     iscell = np.load(s2p_path / "iscell.npy")[:, 0].astype(bool)
     stat = np.load(s2p_path / "stat.npy", allow_pickle=True)[iscell]
     pos = np.array([[int(coord) for coord in cell["med"]] for cell in stat])
