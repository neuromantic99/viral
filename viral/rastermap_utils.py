import numpy as np
import sys
from pathlib import Path
from scipy.interpolate import interp1d
from typing import List, Optional
from enum import Enum

HERE = Path(__file__).parent
sys.path.append(str(HERE.parent))
sys.path.append(str(HERE.parent.parent))

from viral.imaging_utils import get_ITI_start_frame, load_imaging_data, trial_is_imaged
from viral.utils import (
<<<<<<< HEAD
=======
    TrialInfo,
    trial_is_imaged,
>>>>>>> 248cc2de
    degrees_to_cm,
    get_wheel_circumference_from_rig,
)
from viral.models import Cached2pSession, TrialInfo, ImagedTrialInfo
from viral.constants import TIFF_UMBRELLA


def get_spks_pos(s2p_path: Path) -> tuple[np.ndarray, np.ndarray, np.ndarray]:
    iscell = np.load(s2p_path / "iscell.npy")[:, 0].astype(bool)
    spks = np.load(s2p_path / "spks.npy")[iscell, :]
    stat = np.load(s2p_path / "stat.npy", allow_pickle=True)[iscell]
    pos = np.array([[int(coord) for coord in cell["med"]] for cell in stat])
    xpos = pos[:, 1]
    ypos = -1 * pos[:, 0]  # y-axis is inverted
    return spks, xpos, ypos


def get_dff_pos(
    session: Cached2pSession, s2p_path: Path
) -> tuple[np.ndarray, np.ndarray, np.ndarray]:
    dff = load_imaging_data(mouse=session.mouse_name, date=session.date)
    iscell = np.load(s2p_path / "iscell.npy")[:, 0].astype(bool)
    stat = np.load(s2p_path / "stat.npy", allow_pickle=True)[iscell]
    pos = np.array([[int(coord) for coord in cell["med"]] for cell in stat])
    xpos = pos[:, 1]
    ypos = -1 * pos[:, 0]  # y-axis is inverted
    return dff, xpos, ypos


def align_trial_frames(trials: List[TrialInfo], ITI: bool = True) -> np.ndarray:
    """Align trial frames and return array with trial frames and reward condition.

    Args:
        trials (List[TrialInfo]):       A list of TrialInfo objects.
        ITI (bool, optional):           Include the frames in the inter-trial interval (ITI). Defaults to True.
                                        If ITI, is False, then trial end is defined as the start of the ITI.

    Returns:
        np.ndarray:                     A Numpy array of shape (n_trials, 3). Each row representing a trial with
            - start_frame (int)
            - end_frame (int)
            - rewarded (bool)
    """
    trial_frames = np.array(
        [
            [trial.trial_start_closest_frame, trial.trial_end_closest_frame]
            for trial in trials
        ]
    )
    if not ITI:
        ITI_start_frames = np.array([get_ITI_start_frame(trial) for trial in trials])
        trial_frames[:, 1] = ITI_start_frames - 1
    assert (
        len(trials) == trial_frames.shape[0]
    ), "Number of trials does not match number of trial times"
    for i in range(len(trial_frames) - 1):
        assert (
            trial_frames[i, 1] < trial_frames[i + 1, 0]
        ), "Overlapping frames for trials"
    rewarded = np.array([trial.texture_rewarded for trial in trials])
    return np.column_stack((trial_frames, rewarded)).astype(int)


def get_signal_for_trials(
    signal: np.ndarray, trial_frames: np.ndarray
) -> list[np.ndarray]:
    "Return spks or dff for trials"
    signal_trials = list()
    for trial in trial_frames:
        trial_start, trial_end, _ = trial.astype(int)
        signal_trials.append(signal[:, trial_start : trial_end + 1])
    return signal_trials


def get_frame_position(
    trial: TrialInfo,
    trial_frames: np.ndarray,
    wheel_circumference: float,
) -> np.ndarray:
    """Get the position for every frame and return frames and positions as array.

    Args:
        trial (TrialInfo):              A TrialInfo object representing the trial to be analysed.
        trial_frames (np.ndarray):      Numpy array representing the frames in the trial.
        wheel_circumference (float):    The circumference of the wheel on the rig used in centimetres.
        ITI (bool, optional):           Whether to include the frames in the inter-trial interval (ITI). Defaults to True.

    Returns:
        np.ndarray:                     A Numpy array of shape (frames, 2). Each row representing a frame with:
            frame_idx (int)
            position (float)
    """
    # There is an old version of our IBL rig code which does not store any positions during the ITI
    ITI_states = {state.name for state in trial.states_info if "ITI" in state.name}
    assert len(ITI_states) != 0, "No ITI state found"
    ITI_patch = True if "ITI" in ITI_states else False
    frames_start_end = np.array(
        [
            [state.closest_frame_start, state.closest_frame_end]
            for state in trial.states_info
            if state.name in ["trigger_panda", "trigger_panda_post_reward"]
            or (state.name == "trigger_panda_ITI" and not ITI_patch)
        ]
    )

    degrees = np.array(trial.rotary_encoder_position)
    positions = degrees_to_cm(degrees, wheel_circumference)
    assert len(frames_start_end) == len(positions)

    frames_positions_combined = list()
    for i in range(len(frames_start_end)):
        frames_positions_combined.append([frames_start_end[i, 0], positions[i]])
        frames_positions_combined.append([frames_start_end[i, 1], positions[i]])
    frames_positions_combined = np.array(frames_positions_combined)
    unique_frames_positions = np.unique(frames_positions_combined, axis=0)

    # Backfilling with the first recorded position as there is no position being recorded for the first frame, hence, the interpolation would error
    if trial_frames[0] < unique_frames_positions[0, 0]:
        first_position = np.array([[trial_frames[0], unique_frames_positions[0, 1]]])
        unique_frames_positions = np.vstack([first_position, unique_frames_positions])
    # Backfilling with last recorded position as there might not be a position recorded for the last frame, hence, the interpolation would error
    if trial_frames[-1] > np.max(unique_frames_positions[-1, 0]):
        last_position = np.array([trial_frames[-1], unique_frames_positions[-1, 1]])
        unique_frames_positions = np.vstack([unique_frames_positions, last_position])
    # Interpolation is needed as the position is not stored when the reward comes on, hence position for several frames might be missing
    interp_func = interp1d(
        unique_frames_positions[:, 0],
        unique_frames_positions[:, 1],
        kind="linear",
        fill_value="interpolate",
    )
    interpolated_positions = interp_func(trial_frames)

    if ITI_patch:
        # If patching is needed, fill up the ITI frames with positions zero
        ITI_start_frame = get_ITI_start_frame(trial)
        ITI_end_frame = trial.trial_end_closest_frame
        ITI_frame_indices = np.where(
            (trial_frames >= ITI_start_frame) & (trial_frames <= ITI_end_frame)
        )[0]
        interpolated_positions[ITI_frame_indices] = 0

    assert (interpolated_positions >= -15).all(), "one or more position(s) are negative"
    # Wanted to account for the mouse rolling backwardwards/forwards resulting in slightly negative values
    # 15 is obviously a bit arbitrary
    assert len(trial_frames) == len(
        interpolated_positions
    ), "# of trial frames is unequal to # of interpolated positions"
    return np.column_stack((trial_frames, interpolated_positions))


def get_speed_frame(frame_position: np.ndarray, bin_size: int = 5) -> np.ndarray:
    """Get the speed for every frame and return frames and speed as array.

    Args:
        frame_position (np.ndarray):    A Numpy array of shape (frames, 2). Each row representing a frame with frame index and corresponding speed.
        bin_size (int):                 How many frames to bin over. Defaults to 5.

    Returns:
        np.ndarray:                     A Numpy array of shape (frames, 2). Each row representing a frame with:
            frame_idx (int)
            speed (float)
    """
    if bin_size <= 1:
        raise ValueError("You cannot select a bin size <= 1 for speed!")
    n_frames = frame_position.shape[0]
    # Including upper bound
    bins = np.arange(0, n_frames, bin_size)
    speeds = np.zeros(frame_position.shape[0])
    for i in range(len(bins)):
        start_idx = bins[i]
        if i == len(bins) - 1:
            # Handle smaller last bin
            end_idx = n_frames - 1
        else:
            end_idx = bins[i + 1] - 1
        frame_start_idx, position_frame_start = frame_position[start_idx, :]
        frame_end_idx, position_frame_end = frame_position[end_idx, :]
        frame_diff = frame_end_idx - frame_start_idx
        position_diff = position_frame_end - position_frame_start
        if frame_diff == 0:
            speed = 0
        else:
            speed = position_diff / frame_diff
        if i == len(bins) - 1:
            speeds[start_idx:] = speed
        else:
            speeds[start_idx : bins[i + 1]] = speed
        # convert from cm / frame to cm / second
    speeds = speeds * 30
    speeds[speeds < 0] = 0
    speeds[speeds > 100] = np.mean(speeds)
    return np.column_stack([frame_position[:, 0], speeds])


def get_lick_index(trial: TrialInfo) -> np.ndarray | None:
    """Return frame indices of frames when licks occured."""
    licks_start = np.array(
        [event.closest_frame for event in trial.events_info if event.name == "Port1In"]
    )
    licks_end = np.array(
        [event.closest_frame for event in trial.events_info if event.name == "Port1Out"]
    )
    # Handle trial w/o licks
    if len(licks_start) == 0 or len(licks_end) == 0:
        return None
    # Cutting of pairs with e.g. missing end frame
    valid_pairs = list()
    start_idx, end_idx = 0, 0
    while start_idx < len(licks_start) and end_idx < len(licks_end):
        if licks_start[start_idx] <= licks_end[end_idx]:
            valid_pairs.append((licks_start[start_idx], licks_end[end_idx]))
            start_idx += 1
            end_idx += 1
        else:
            end_idx += 1
    start_end_frames = np.array(valid_pairs, dtype=int)
    lick_segments = list()
    for start, end in start_end_frames.astype(int):
        if end > start:
            segment_frames = np.arange(start, end + 1, 1)
            lick_segments.append(segment_frames)
    if len(lick_segments) != 0:
        licks = np.concatenate(lick_segments)
        return np.unique(licks, axis=0)
    else:
        return None


def get_reward_index(trial: TrialInfo) -> np.ndarray | None:
    """Return frame indices of frames when rewards came on."""
    # Caution: When changing number of rewards, the state names have to be changed
    if not trial.texture_rewarded:
        return None
    else:
        start_frames = np.array(
            [
                state.closest_frame_start
                for state in trial.states_info
                if state.name in ["reward_on1"]
            ]
        )
        end_frames = np.array(
            [
                state.closest_frame_start
                for state in trial.states_info
                if state.name in ["reward_off3"]
            ]
        )
        # Handle trial w/o rewards
        if len(start_frames) == 0 or len(end_frames) == 0:
            return None
        allowed_rewards = {"reward_on1", "reward_on2", "reward_on3"}
        # Ensuring that all allowed reward_on states are to be found in the states info
        for reward in allowed_rewards:
            assert any(
                state.name == reward for state in trial.states_info
            ), f"'{reward}' is not in states_info"

        # Ensuring no other "reward_onX" states exist (e.g. 'reward_on4')
        for state in trial.states_info:
            if state.name.startswith("reward_on") and state.name not in allowed_rewards:
                raise AssertionError(f"Unexpected reward state found: {state.name}")
        # Cutting of pairs with e.g. missing end time
        valid_pairs = list()
        start_idx, end_idx = 0, 0
        while start_idx < len(start_frames) and end_idx < len(end_frames):
            if start_frames[start_idx] <= end_frames[end_idx]:
                valid_pairs.append((start_frames[start_idx], end_frames[end_idx]))
                start_idx += 1
                end_idx += 1
            else:
                end_idx += 1
        start_end_frames = np.array(valid_pairs, dtype=int)
        reward_segments = list()
        for start, end in start_end_frames.astype(int):
            if end > start:
                segment_frames = np.arange(start, end + 1, 1)
                reward_segments.append(segment_frames)
        if len(reward_segments) != 0:
            rewards = np.concatenate(reward_segments) if reward_segments else None
            return np.unique(rewards, axis=0)
        else:
            return None


def create_frame_mapping(positions_combined: np.ndarray) -> dict:
    """Create a frame_mapping dictionary with original and continuous frame indices"""
    # Takes postions_combined array and takes the first column with the frame indices
    # (The positions array is the one that should have all frames in an imaged trial)
    continuous_frames = np.arange(positions_combined.shape[0], dtype=int)
    discontinuous_frames = positions_combined.astype(int)
    return {orig: cont for orig, cont in zip(discontinuous_frames, continuous_frames)}


def remap_to_continuous_indices(
    original_indices: np.ndarray, frame_mapping: dict
) -> np.ndarray:
    """Re-assign frame indices to be continuous, according to the frame_mapping dictionary."""
    return np.array(
        [frame_mapping[idx] for idx in original_indices if idx in frame_mapping]
    )


def load_data(session: Cached2pSession, s2p_path: Path, signal_type: str) -> tuple:
    """Return spks/dff, xpos, ypos and trials loaded from cache."""

    class SignalType(Enum):
        SPKS = "spks"
        DFF = "dff"

    if signal_type == SignalType.SPKS.value:
        spks, xpos, ypos = get_spks_pos(s2p_path)
    elif signal_type == SignalType.DFF.value:
        spks, xpos, ypos = get_dff_pos(session, s2p_path)
    trials = [trial for trial in session.trials if trial_is_imaged(trial)]
    if not trials:
        print("No trials imaged")
        exit()
    return spks, xpos, ypos, trials


def align_validate_data(spks: np.ndarray, trials: List[TrialInfo]) -> tuple:
    """Alignes frames and spikes to trial data."""
    aligned_trial_frames = align_trial_frames(trials)
    assert len(trials) == len(
        aligned_trial_frames
    ), "Number of trials and aligned_trial_frames do not match"
    spikes_trials = get_signal_for_trials(
        signal=spks, trial_frames=aligned_trial_frames
    )
    assert len(trials) == len(
        spikes_trials
    ), "Number of trials and number of spks for trials do not match"

    return aligned_trial_frames, spikes_trials


def process_trials_data(
    trials: List[TrialInfo],
    aligned_trial_frames: np.ndarray,
    spikes_trials: np.ndarray,
    wheel_circumference: float,
    speed_bin_size: int = 10,
) -> List[ImagedTrialInfo]:
    """Process behavioural data and return licks, rewards, positions and speed as arrays."""
    imaged_trials_infos = list()

    for trial, (start, end, rewarded), spikes_trial in zip(
        trials, aligned_trial_frames, spikes_trials, strict=True
    ):
        trial_frames = np.arange(start, end + 1, 1)
        ITI_start_frame = get_ITI_start_frame(trial)
        licks = get_lick_index(trial)
        rewards = get_reward_index(trial)
        frames_positions = get_frame_position(trial, trial_frames, wheel_circumference)
        assert frames_positions.shape[0] == len(trial_frames)
        speed = get_speed_frame(frames_positions, speed_bin_size)
        assert speed.shape[0] == len(trial_frames)
        valid_mask = filter_speed_position(
            speed=speed,
            frames_positions=frames_positions,
            speed_threshold=0.5,
            position_threshold=180,
            filter_speed=False,
            filter_position=False,
        )
        if np.all(valid_mask == False):
            print("No valid frames in the trial")
        valid_trial_frames = trial_frames[valid_mask]
        valid_trial_start = valid_trial_frames[0]
<<<<<<< HEAD
        if not np.any(licks):
            licks = np.array([])
        if not np.any(rewards):
            rewards = np.array([])
        imaged_trials_infos.append(
            ImagedTrialInfo(
                trial_start_frame=valid_trial_start,
                trial_end_frame=end,
                rewarded=rewarded,
                trial_frames=trial_frames,
                iti_start_frame=ITI_start_frame,
                iti_end_frame=end,
                frames_positions=frames_positions[valid_mask, :],
                frames_speed=speed[valid_mask, :],
                corridor_width=(ITI_start_frame - start),
                lick_idx=licks,
                reward_idx=rewards,
                neural_data=spikes_trial[:, valid_mask],
            )
        )
=======
        trial_data = {
            "trial_start_frame": valid_trial_start,
            "trial_end_frame": end,
            "rewarded": rewarded,
            "trial_frames": trial_frames,
            "iti_start_frame": ITI_start_frame,
            "iti_end_frame": end,
            "frames_positions": frames_positions[valid_mask, :],
            "frames_speed": speed[valid_mask, :],
            "corridor_width": (ITI_start_frame - start),
            "signal": spikes_trial[:, valid_mask],
        }
        if licks is not None:
            trial_data["lick_idx"] = licks
        if rewards is not None:
            trial_data["reward_idx"] = rewards
        imaged_trials_infos.append(ImagedTrialInfo(**trial_data))

>>>>>>> 248cc2de
    return imaged_trials_infos


def filter_speed_position(
    speed: np.ndarray,
    frames_positions: np.ndarray,
    speed_threshold: Optional[float] = None,
    position_threshold: Optional[float] = None,
    filter_speed: bool = False,
    filter_position: bool = False,
) -> np.ndarray:
    """Return a mask of valid frames"""

    valid_mask = np.zeros(len(speed), dtype=bool)

    # filter out frames with sub-threshold speeds
    # converting cm/s to cm/frames
    if filter_speed and speed_threshold is not None:
        speed_mask = speed[:, 1] >= (speed_threshold)
        valid_mask |= speed_mask
    # specified positions that should always be included
    if filter_position and position_threshold is not None:
        position_mask = frames_positions[:, 1] >= position_threshold
        valid_mask |= position_mask  # bitwise OR?

    return valid_mask


def filter_out_ITI(ITI_starts_ends: np.ndarray, positions: np.ndarray) -> np.ndarray:
    """Return a mask for filtering out frames that fall into the ITI"""
    valid_frame_mask = np.ones_like(positions[:, 0], dtype=bool)
    combined_ITI_mask = np.zeros_like(valid_frame_mask, dtype=bool)
    for start, end in zip(ITI_starts_ends[:, 0], ITI_starts_ends[:, 1], strict=True):
        ITI_mask = (positions[:, 0].astype(int) >= start.astype(int)) & (
            positions[:, 0].astype(int) <= end.astype(int)
        )
        combined_ITI_mask |= ITI_mask
    valid_frame_mask[combined_ITI_mask] = False
    assert valid_frame_mask.shape[0] == positions.shape[0]
    return valid_frame_mask


def save_neural_data(
    session: Cached2pSession,
    spikes_combined: np.ndarray,
    xpos: np.ndarray,
    ypos: np.ndarray,
    valid_frame_mask: Optional[np.ndarray] = None,
    ITI_split: bool = True,
) -> None:
    base_path = HERE.parent / "data" / "cached_for_rastermap"
    neur_path_ITI = base_path / f"{session.mouse_name}_{session.date}_corridor_neur.npz"
    np.savez(neur_path_ITI, spks=spikes_combined, xpos=xpos, ypos=ypos)
    if ITI_split:
        neur_path_noITI = (
            base_path / f"{session.mouse_name}_{session.date}_corridor_neur_noITI.npz"
        )
        np.savez(
            neur_path_noITI,
            spks=spikes_combined[:, valid_frame_mask],
            xpos=xpos,
            ypos=ypos,
        )


def save_behavioural_data(
    session: Cached2pSession,
    corridor_starts_combined: np.ndarray,
    corridor_widths_combined: np.ndarray,
    positions_combined: np.ndarray,
    rewards_combined: np.ndarray,
    licks_combined: np.ndarray,
    speed_combined: np.ndarray,
    valid_frame_mask: Optional[np.ndarray] = None,
    ITI_split: bool = True,
) -> None:
    base_path = HERE.parent / "data" / "cached_for_rastermap"
    behavior_path = (
        base_path / f"{session.mouse_name}_{session.date}_corridor_behavior.npz"
    )
    assert positions_combined.shape[0] == speed_combined.shape[0]
    frame_mapping = create_frame_mapping(positions_combined[:, 0])

    licks = remap_to_continuous_indices(licks_combined, frame_mapping)
    rewards = remap_to_continuous_indices(rewards_combined, frame_mapping)
    corridor_starts = np.copy(corridor_starts_combined)
    corridor_starts[:, 0] = remap_to_continuous_indices(
        corridor_starts[:, 0], frame_mapping
    )
    np.savez(
        behavior_path,
        corridor_starts=corridor_starts,
        corridor_widths=corridor_widths_combined,
        VRpos=positions_combined[:, 1],
        reward_inds=rewards,
        lick_inds=licks,
        run=speed_combined[:, 1],
    )
    if ITI_split:
        assert (
            positions_combined.shape[0]
            == speed_combined.shape[0]
            == valid_frame_mask.shape[0]
        )
        behavior_path_noITI = (
            base_path
            / f"{session.mouse_name}_{session.date}_corridor_behavior_noITI.npz"
        )
        positions_noITI = positions_combined[valid_frame_mask]
        speed_noITI = speed_combined[valid_frame_mask]

        licks_noITI = licks_combined[np.isin(licks_combined, positions_noITI[:, 0])]
        rewards_noITI = rewards_combined[
            np.isin(rewards_combined, positions_noITI[:, 0])
        ]

        frame_mapping = create_frame_mapping(positions_noITI[:, 0])

        licks_noITI = remap_to_continuous_indices(licks_noITI, frame_mapping)
        rewards_noITI = remap_to_continuous_indices(rewards_noITI, frame_mapping)
        corridor_starts_combined_noITI = np.copy(corridor_starts_combined)
        corridor_starts_combined_noITI[:, 0] = remap_to_continuous_indices(
            corridor_starts_combined_noITI[:, 0], frame_mapping
        )
        np.savez(
            behavior_path_noITI,
            corridor_starts=corridor_starts_combined,
            corridor_widths=corridor_widths_combined,
            VRpos=positions_noITI[:, 1],
            reward_inds=rewards_noITI,
            lick_inds=licks_noITI,
            run=speed_noITI[:, 1],
        )


def process_session(
    session: Cached2pSession,
    wheel_circumference: float,
    ITI_split: bool = True,
    speed_bin_size: int = 10,
) -> None:
    s2p_path = TIFF_UMBRELLA / session.date / session.mouse_name / "suite2p" / "plane0"
    print(f"Working on {session.mouse_name}: {session.date} - {session.session_type}")
    # TODO: it is actually dff and not spks but I will still call it that
    spks, xpos, ypos, trials = load_data(session, s2p_path, "spks")
    aligned_trial_frames, spikes_trials = align_validate_data(spks, trials)
    imaged_trials_infos = process_trials_data(
        trials, aligned_trial_frames, spikes_trials, wheel_circumference, speed_bin_size
    )

    corridor_starts = np.array(
        [[trial.trial_start_frame, trial.rewarded] for trial in imaged_trials_infos]
    )
    corridor_widths = np.array([trial.corridor_width for trial in imaged_trials_infos])
    ITI_starts_ends = np.array(
        [[trial.iti_start_frame, trial.iti_end_frame] for trial in imaged_trials_infos]
    )
    positions = np.vstack([trial.frames_positions for trial in imaged_trials_infos])
    speed = np.vstack([trial.frames_speed for trial in imaged_trials_infos])
    licks = np.hstack(
        [trial.lick_idx for trial in imaged_trials_infos if trial.lick_idx is not None]
    )
    rewards = np.hstack(
        [
            trial.reward_idx
            for trial in imaged_trials_infos
            if trial.reward_idx is not None
        ]
    )
    signals = np.concatenate([trial.signal for trial in imaged_trials_infos], axis=1)
    assert len(corridor_widths) == len(
        aligned_trial_frames
    ), "Number of corridor widths and aligned_trial_frames do not match"

<<<<<<< HEAD
    assert positions.shape[0] == speed.shape[0] == neural_data.shape[1]
    # Checking that neither positions nor speed have values that exceed the trial boundaries
    assert np.min(positions[:, 0]) == aligned_trial_frames[0, 0]
    assert np.max(positions[:, 0]) == aligned_trial_frames[-1, 1]
    assert np.min(speed[:, 0]) == aligned_trial_frames[0, 0]
    assert np.max(speed[:, 0]) == aligned_trial_frames[-1, 1]
    valid_frames = set()
    for start, end, _ in aligned_trial_frames:
        valid_frames.update(np.arange(start, end + 1))
    assert np.all(np.isin(positions[:, 0], list(valid_frames)))
    assert np.all(np.isin(speed[:, 0], list(valid_frames)))
=======
    assert positions.shape[0] == speed.shape[0] == signals.shape[1]
>>>>>>> 248cc2de

    if ITI_split:
        valid_frame_mask = filter_out_ITI(ITI_starts_ends, positions)

        save_neural_data(
            session=session,
            spikes_combined=signals,
            xpos=xpos,
            ypos=ypos,
            valid_frame_mask=valid_frame_mask,
            ITI_split=True,
        )
        save_behavioural_data(
            session=session,
            corridor_starts_combined=corridor_starts,
            corridor_widths_combined=corridor_widths,
            positions_combined=positions,
            rewards_combined=rewards,
            licks_combined=licks,
            speed_combined=speed,
            valid_frame_mask=valid_frame_mask,
            ITI_split=True,
        )
    else:
        save_neural_data(
            session=session,
            spikes_combined=signals,
            xpos=xpos,
            ypos=ypos,
            ITI_split=False,
        )
        save_behavioural_data(
            session=session,
            corridor_starts_combined=corridor_starts,
            corridor_widths_combined=corridor_widths,
            positions_combined=positions,
            rewards_combined=rewards,
            licks_combined=licks,
            speed_combined=speed,
            ITI_split=False,
        )
    print(f"Successfully cached 2P session for rastermap!")


if __name__ == "__main__":
    wheel_circumference = get_wheel_circumference_from_rig("2P")
    for mouse_name in ["JB027"]:
        print(f"Off we go for {mouse_name}...")
        for file in (HERE.parent / "data" / "cached_2p").glob(f"{mouse_name}_*.json"):
            print(file)
            with open(file, "r") as f:
                session = Cached2pSession.model_validate_json(f.read())
            f.close()
            process_session(session, wheel_circumference, True, 15)<|MERGE_RESOLUTION|>--- conflicted
+++ resolved
@@ -11,11 +11,8 @@
 
 from viral.imaging_utils import get_ITI_start_frame, load_imaging_data, trial_is_imaged
 from viral.utils import (
-<<<<<<< HEAD
-=======
     TrialInfo,
     trial_is_imaged,
->>>>>>> 248cc2de
     degrees_to_cm,
     get_wheel_circumference_from_rig,
 )
@@ -387,7 +384,6 @@
             print("No valid frames in the trial")
         valid_trial_frames = trial_frames[valid_mask]
         valid_trial_start = valid_trial_frames[0]
-<<<<<<< HEAD
         if not np.any(licks):
             licks = np.array([])
         if not np.any(rewards):
@@ -408,26 +404,6 @@
                 neural_data=spikes_trial[:, valid_mask],
             )
         )
-=======
-        trial_data = {
-            "trial_start_frame": valid_trial_start,
-            "trial_end_frame": end,
-            "rewarded": rewarded,
-            "trial_frames": trial_frames,
-            "iti_start_frame": ITI_start_frame,
-            "iti_end_frame": end,
-            "frames_positions": frames_positions[valid_mask, :],
-            "frames_speed": speed[valid_mask, :],
-            "corridor_width": (ITI_start_frame - start),
-            "signal": spikes_trial[:, valid_mask],
-        }
-        if licks is not None:
-            trial_data["lick_idx"] = licks
-        if rewards is not None:
-            trial_data["reward_idx"] = rewards
-        imaged_trials_infos.append(ImagedTrialInfo(**trial_data))
-
->>>>>>> 248cc2de
     return imaged_trials_infos
 
 
@@ -602,7 +578,6 @@
         aligned_trial_frames
     ), "Number of corridor widths and aligned_trial_frames do not match"
 
-<<<<<<< HEAD
     assert positions.shape[0] == speed.shape[0] == neural_data.shape[1]
     # Checking that neither positions nor speed have values that exceed the trial boundaries
     assert np.min(positions[:, 0]) == aligned_trial_frames[0, 0]
@@ -614,9 +589,6 @@
         valid_frames.update(np.arange(start, end + 1))
     assert np.all(np.isin(positions[:, 0], list(valid_frames)))
     assert np.all(np.isin(speed[:, 0], list(valid_frames)))
-=======
-    assert positions.shape[0] == speed.shape[0] == signals.shape[1]
->>>>>>> 248cc2de
 
     if ITI_split:
         valid_frame_mask = filter_out_ITI(ITI_starts_ends, positions)
