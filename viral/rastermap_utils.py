--- conflicted
+++ resolved
@@ -39,16 +39,12 @@
     return dff, xpos, ypos
 
 
-def align_trial_frames(trials: List[TrialInfo], ITI: bool = True) -> np.ndarray:
+def align_trial_frames(trials: List[TrialInfo], include_ITI: bool = True) -> np.ndarray:
     """Align trial frames and return array with trial frames and reward condition.
 
     Args:
         trials (List[TrialInfo]):       A list of TrialInfo objects.
-<<<<<<< HEAD
-        include_ITI (bool, optional):   Include the frames in the inter-trial interval (ITI). Defaults to True.
-=======
-        ITI (bool, optional):           Include the frames in the inter-trial interval (ITI). Defaults to True.
->>>>>>> b76172f5
+        include_ITI (bool):   Include the frames in the inter-trial interval (ITI). Defaults to True.
                                         If ITI, is False, then trial end is defined as the start of the ITI.
 
     Returns:
@@ -63,7 +59,7 @@
             for trial in trials
         ]
     )
-    if not ITI:
+    if not include_ITI:
         ITI_start_frames = np.array([get_ITI_start_frame(trial) for trial in trials])
         trial_frames[:, 1] = ITI_start_frames - 1
     assert (
@@ -326,20 +322,10 @@
 
 def load_data(session: Cached2pSession, s2p_path: Path, signal_type: str) -> tuple:
     """Return spks/dff, xpos, ypos and trials loaded from cache."""
-
-    class SignalType(Enum):
-        SPKS = "spks"
-        DFF = "dff"
-
-    if signal_type == SignalType.SPKS.value:
-        spks, xpos, ypos = get_spks_pos(s2p_path)
-    elif signal_type == SignalType.DFF.value:
-        spks, xpos, ypos = get_dff_pos(session, s2p_path)
     trials = [trial for trial in session.trials if trial_is_imaged(trial)]
     if not trials:
         print("No trials imaged")
         exit()
-<<<<<<< HEAD
     if signal_type == "spks":
         spks, xpos, ypos = get_spks_pos(s2p_path)
         return spks, xpos, ypos, trials
@@ -348,9 +334,7 @@
         return dff, xpos, ypos, trials
     else:
         raise ValueError(f"Unknown signal type: {signal_type}")
-=======
     return spks, xpos, ypos, trials
->>>>>>> b76172f5
 
 
 def align_validate_data(spks: np.ndarray, trials: List[TrialInfo]) -> tuple:
