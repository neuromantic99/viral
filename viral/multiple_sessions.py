--- conflicted
+++ resolved
@@ -642,12 +642,7 @@
 
 def plot_mouse_performance(mouse: MouseSummary, window: int = 50) -> None:
     chance = get_chance_level([mouse], window=window)
-<<<<<<< HEAD
     plt.figure(figsize=(12, 8))
-=======
-    plt.figure()
-    plt.axhline(1, linestyle="--")
->>>>>>> 905a19ba
     plot_rolling_performance(
         mouse.sessions,
         window,
@@ -707,7 +702,6 @@
 
     window = 50
     redo = True
-<<<<<<< HEAD
     # cache_mouse("JB013")
     # cache_mouse("JB025")
     # cache_mouse("JB032")
@@ -738,28 +732,6 @@
             # "JB033",
         ]
     ):
-=======
-
-    for mouse_name in {
-        # "JB011",
-        # "JB012",
-        # "JB013",
-        # "JB014",
-        # "JB015",
-        # "JB016",
-        # "JB017",
-        # "JB018",
-        # "JB019",
-        # "JB020",
-        # "JB021",
-        # "JB022",
-        "JB023",
-        # "JB024",
-        # "JB025",
-        # "JB026",
-        # "JB027",
-    }:
->>>>>>> 905a19ba
 
         print(f"\nProcessing {mouse_name}...")
         if redo:
@@ -776,7 +748,6 @@
                 mice.append(load_cache(mouse_name))
                 print(f"mouse_name {mouse_name} cached now")
 
-<<<<<<< HEAD
         plot_mouse_performance(mice[i], window=window)
     # plot_performance_summaries(
     #     mice,
@@ -825,15 +796,4 @@
     # )
     # plot_performance_summaries(
     #     mice, "recall_reversal", ["genotype", "sex", "setup"], window=window
-    # )
-=======
-    # plot_performance_summaries(mice, "recall_reversal", ["genotype", "sex"], window=40)
-    plot_mouse_performance(mice[0])
-    # plot_running_speed_summaries(mice, "recall", running_speed_AZ)
-    # plot_trial_time_summaries(mice, "learning")
-    # plot_num_trials_summaries(mice, "learning")
-
-
-if __name__ == "__main__":
-    main()
->>>>>>> 905a19ba
+    # )