from dataclasses import dataclass
<<<<<<< HEAD
from typing import List
=======
from typing import List, Optional, Dict
>>>>>>> 248cc2de
from pydantic import BaseModel, computed_field
import numpy as np


class StateInfo(BaseModel):
    name: str
    start_time: float
    end_time: float
    start_time_daq: float | None = None  # Possibly redundant
    end_time_daq: float | None = None
    closest_frame_start: int | None = None
    closest_frame_end: int | None = None


class EventInfo(BaseModel):
    name: str
    start_time: float
    start_time_daq: float | None = None
    closest_frame: int | None = None


class SpeedPosition(BaseModel):
    position_start: int
    position_stop: int
    speed: float


class TrialSummary(BaseModel):
    speed_AZ: float
    speed_nonAZ: float
    trial_speed: float
    licks_AZ: int
    rewarded: bool
    reward_drunk: bool
    trial_time_overall: float


class SessionSummary(BaseModel):
    name: str
    trials: List[TrialSummary]
    rewarded_licks: List[int]
    unrewarded_licks: List[int]

    @computed_field
    @property
    def num_trials(self) -> int:
        return len(self.trials)

    @computed_field
    @property
    def num_rewarded_trials(self) -> int:
        return sum(trial.rewarded for trial in self.trials)

    @computed_field
    @property
    def num_unrewarded_trials(self) -> int:
        return self.num_trials - self.num_rewarded_trials


class MouseSummary(BaseModel):
    name: str
    genotype: str
    sex: str
    setup: Dict[str, str]
    rewarded_texture: Dict[str, str]
    sessions: List[SessionSummary]


class TrialInfo(BaseModel):
    trial_start_time: float
    trial_end_time: float
    trial_start_closest_frame: float | None = None
    trial_end_closest_frame: float | None = None
    pc_timestamp: str
    states_info: List[StateInfo]
    events_info: List[EventInfo]
    rotary_encoder_position: List[float]
    texture: str
    texture_rewarded: bool

    # Type is ignored due to  an open issue with pydantic-mypy interfacing
    # github.com/python/mypy/issues/14461
    @computed_field  # type: ignore
    @property
    def lick_start(self) -> List[float]:
        return [
            event.start_time for event in self.events_info if event.name == "Port1In"
        ]

    @computed_field  # type: ignore
    @property
    def lick_end(self) -> List[float]:
        return [
            event.start_time for event in self.events_info if event.name == "Port1Out"
        ]

    @computed_field  # type: ignore
    @property
    def reward_on(self) -> List[float]:
        return [
            state.start_time for state in self.states_info if state.name == "reward_on"
        ]


class WheelFreeze(BaseModel):
    pre_training_start_frame: int
    pre_training_end_frame: int
    post_training_start_frame: int
    post_training_end_frame: int


class Cached2pSession(BaseModel):
    trials: List[TrialInfo]
    mouse_name: str
    date: str
    session_type: str
    wheel_freeze: WheelFreeze | None = None


class ImagedTrialInfo(BaseModel):
    trial_start_frame: int
    trial_end_frame: int
    rewarded: int
    trial_frames: np.ndarray
    iti_start_frame: int
    iti_end_frame: int
    frames_positions: np.ndarray
    frames_speed: np.ndarray
    corridor_width: int
    lick_idx: Optional[np.ndarray] = None
    reward_idx: Optional[np.ndarray] = None
    signal: np.ndarray

    class Config:
        arbitrary_types_allowed = True


@dataclass
class GrosmarkConfig:
    bin_size: int
    start: int
    end: int<|MERGE_RESOLUTION|>--- conflicted
+++ resolved
@@ -1,9 +1,5 @@
 from dataclasses import dataclass
-<<<<<<< HEAD
-from typing import List
-=======
 from typing import List, Optional, Dict
->>>>>>> 248cc2de
 from pydantic import BaseModel, computed_field
 import numpy as np
 
