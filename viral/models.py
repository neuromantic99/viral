--- conflicted
+++ resolved
@@ -146,12 +146,13 @@
 
 
 @dataclass
-<<<<<<< HEAD
 class SortedPlaceCells:
     sorted_indices: np.ndarray
     n_ensemble_a: int
     n_ensemble_b: int
-=======
+
+
+@dataclass
 class SessionImagingInfo:
     # 2p / ScanImage info
     stack_lengths_tiffs: np.ndarray
@@ -175,5 +176,4 @@
     stack_lengths_tiffs: np.ndarray
     chunk_lengths_daq: np.ndarray
     frame_times_daq: np.ndarray
-    offset_after_pre_epoch: int
->>>>>>> 947da77a
+    offset_after_pre_epoch: int