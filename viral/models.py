--- conflicted
+++ resolved
@@ -153,18 +153,6 @@
 
 
 @dataclass
-<<<<<<< HEAD
-class MultipleSessionsConfig:
-    window: int
-    speed: float
-    licking: float
-
-    def __post_init__(self):
-        if sum([self.speed, self.licking]) != 1:
-            raise ValueError(
-                f"Invalid weights for speed and licking in learning metric! Sum has to equal to 1, instead it is {sum([self.speed, self.licking])}"
-            )
-=======
 class SessionImagingInfo:
     # 2p / ScanImage info
     stack_lengths_tiffs: np.ndarray
@@ -189,4 +177,16 @@
     chunk_lengths_daq: np.ndarray
     frame_times_daq: np.ndarray
     offset_after_pre_epoch: int
->>>>>>> 5daa08a6
+
+
+@dataclass
+class MultipleSessionsConfig:
+    window: int
+    speed: float
+    licking: float
+
+    def __post_init__(self):
+        if sum([self.speed, self.licking]) != 1:
+            raise ValueError(
+                f"Invalid weights for speed and licking in learning metric! Sum has to equal to 1, instead it is {sum([self.speed, self.licking])}"
+            )