from typing import List
from pydantic import BaseModel, computed_field


class StateInfo(BaseModel):
    name: str
    start_time: float
    end_time: float
    start_time_daq: float | None = None  # Possibly redundant
    end_time_daq: float | None = None
    closest_frame_start: int | None = None
    closest_frame_end: int | None = None


class EventInfo(BaseModel):
    name: str
    start_time: float
    start_time_daq: float | None = None
    closest_frame: int | None = None


class SpeedPosition(BaseModel):
    position_start: int
    position_stop: int
    speed: float


class TrialSummary(BaseModel):
    speed_AZ: float
    speed_nonAZ: float
    trial_speed: float
    licks_AZ: int
    rewarded: bool
    reward_drunk: bool
<<<<<<< HEAD
=======
    # trial_time_locomotion: float
>>>>>>> 7dcb9391
    trial_time_overall: float


class SessionSummary(BaseModel):
    name: str
    trials: List[TrialSummary]
    rewarded_licks: List[int]
    unrewarded_licks: List[int]

    @computed_field
    @property
    def num_trials(self) -> int:
        return len(self.trials)

    @computed_field
    @property
    def num_rewarded_trials(self) -> int:
        return sum(trial.rewarded for trial in self.trials)

    @computed_field
    @property
    def num_unrewarded_trials(self) -> int:
        return self.num_trials - self.num_rewarded_trials


class MouseSummary(BaseModel):
    name: str
    genotype: str
    sex: str
    setup: str  # TODO As of now, we had one mouse which had to switch for the recall, think about a fix
    sessions: List[SessionSummary]


class TrialInfo(BaseModel):
    trial_start_time: float
    trial_end_time: float
    trial_start_closest_frame: float | None = None
    trial_end_closest_frame: float | None = None
    pc_timestamp: str
    states_info: List[StateInfo]
    events_info: List[EventInfo]
    rotary_encoder_position: List[float]
    texture: str
    texture_rewarded: bool

    # Type is ignored due to  an open issue with pydantic-mypy interfacing
    # github.com/python/mypy/issues/14461
    @computed_field  # type: ignore
    @property
    def lick_start(self) -> List[float]:
        return [
            event.start_time for event in self.events_info if event.name == "Port1In"
        ]

    @computed_field  # type: ignore
    @property
    def lick_end(self) -> List[float]:
        return [
            event.start_time for event in self.events_info if event.name == "Port1Out"
        ]

    @computed_field  # type: ignore
    @property
    def reward_on(self) -> List[float]:
        return [
            state.start_time for state in self.states_info if state.name == "reward_on"
        ]


class Cached2pSession(BaseModel):
    trials: List[TrialInfo]
    mouse_name: str
    date: str
    session_type: str<|MERGE_RESOLUTION|>--- conflicted
+++ resolved
@@ -32,10 +32,6 @@
     licks_AZ: int
     rewarded: bool
     reward_drunk: bool
-<<<<<<< HEAD
-=======
-    # trial_time_locomotion: float
->>>>>>> 7dcb9391
     trial_time_overall: float
 
 
