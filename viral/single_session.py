--- conflicted
+++ resolved
@@ -422,16 +422,6 @@
     )
 
     return TrialSummary(
-<<<<<<< HEAD
-        speed_AZ=get_speed_positions(
-            position=position,
-            first_position=150,
-            last_position=180,
-            step_size=30,
-            sampling_rate=30,
-        )[0].speed,
-        licks_AZ=get_anticipatory_licking(trial, wheel_circumference),
-=======
         speed_AZ=np.mean(
             list(
                 entry.speed
@@ -468,10 +458,7 @@
                 )
             )
         ),
-        licks_AZ=get_anticipatory_licking(
-            licks_to_position(trial, wheel_circumference)
-        ),
->>>>>>> 13f0af73
+        licks_AZ=get_anticipatory_licking(trial, wheel_circumference),
         rewarded=trial.texture_rewarded,
         reward_drunk=reward_drunk(trial, wheel_circumference),
         trial_time_overall=trial.trial_end_time - trial.trial_start_time,
