import sys
from pathlib import Path

# Allow you to run the file directly, remove if exporting as a proper module
HERE = Path(__file__).parent
sys.path.append(str(HERE.parent))
sys.path.append(str(HERE.parent.parent))

import random
from typing import Dict, List
import matplotlib.pyplot as plt
import numpy as np
import seaborn as sns
from scipy.stats import ttest_ind
from viral.gsheets_importer import gsheet2df

from viral.constants import BEHAVIOUR_DATA_PATH, ENCODER_TICKS_PER_TURN, SPREADSHEET_ID

from viral.models import SpeedPosition, TrialInfo, TrialSummary

from viral.utils import (
    degrees_to_cm,
    get_speed_positions,
    get_wheel_circumference_from_rig,
    licks_to_position,
    shaded_line_plot,
)

sns.set_theme(context="talk", style="ticks")

<<<<<<< HEAD
MOUSE = "JB011"
DATE = "2025-01-10"
SESSION_NUMBER = "001"
=======
MOUSE = "JB019"
DATE = "2025-01-30"
SESSION_NUMBER = "002"
>>>>>>> 2b82eba2

SESSION_PATH = BEHAVIOUR_DATA_PATH / MOUSE / DATE / SESSION_NUMBER


def load_data(session_path: Path) -> List[TrialInfo]:
    trial_files = list(session_path.glob("trial*.json"))
    if not trial_files:
        raise FileNotFoundError(f"No trial files found in path {session_path}")
    trials: List[TrialInfo] = []
    for trial_file in trial_files:
        with open(trial_file) as f:
            trials.append(TrialInfo.model_validate_json(f.read()))
    return trials


def plot_lick_raster(
    lick_positions: List[np.ndarray],
    title: str,
    rolling_y_lim: float | None = None,
    jitter: float = 0.0,
    x_label: str = "Position (cm)",
    x_max: int = 200,
    bins: np.ndarray | None = None,
) -> float | None:
    f, (a0, a1) = plt.subplots(2, 1, gridspec_kw={"height_ratios": [3, 1]}, sharex=True)
    f.suptitle(title)
    # f.suptitle(f"{title}. Number of trials: {len(lick_positions)}")

    for idx, lick_trial in enumerate(lick_positions):

        a0.scatter(
            lick_trial,
            [idx + random.random() * jitter for _ in range(len(lick_trial))],
            marker=".",
            c="black",
        )

    all_trials = np.concatenate(lick_positions)

    if len(all_trials) == 0:
        return None

    a0.set_ylabel("Trial number")
    a0.set_ylim(-1, len(lick_positions))
    a0.axvspan(180, 200, color="gray", alpha=0.5)
    a0.set_xlim(0, max(all_trials) + 0.1 * max(all_trials))
    bins = bins if bins is not None else np.arange(0, 200, 5)

    n, _, _ = a1.hist(all_trials, bins)
    a1.set_ylabel("Total # licks")
    a1.set_xlabel(x_label)
    a1.set_ylim(0, rolling_y_lim)
    a1.set_xlim(0, x_max)
    a1.axvspan(180, 200, color="gray", alpha=0.5)

    return max(n)


def get_anticipatory_licking(lick_positions: np.ndarray) -> int:
    return np.sum(np.logical_and(lick_positions > 150, lick_positions < 179))


def plot_trial_length(trials: List[TrialInfo]) -> None:
    plt.figure()
    sns.boxplot(
        {
            "rewarded": [
                trial.trial_end_time - trial.trial_start_time
                for trial in trials
                if trial.texture_rewarded
            ],
            "unrewarded": [
                trial.trial_end_time - trial.trial_start_time
                for trial in trials
                if not trial.texture_rewarded
            ],
        },
        # inner="point",
    )
    plt.show()


def get_percent_timedout(trials: List[TrialInfo]) -> Dict[str, float]:
    rewarded = [trial for trial in trials if trial.texture_rewarded]
    unrewarded = [trial for trial in trials if not trial.texture_rewarded]

    return {
        "rewarded": round(
            sum(
                trial.trial_end_time - trial.trial_start_time > 300
                for trial in rewarded
            )
            / len(rewarded)
            * 100,
            2,
        ),
        "unrewarded": round(
            sum(
                trial.trial_end_time - trial.trial_start_time > 300
                for trial in unrewarded
            )
            / len(unrewarded)
            * 100,
            2,
        ),
    }


def plot_previous_trial_dependent_licking(
    trials: List[TrialInfo], wheel_circumference: float
) -> None:
    prev_rewarded = [
        licks_to_position(trials[idx], wheel_circumference)
        for idx in range(len(trials))
        if trials[idx - 1].texture_rewarded
    ]
    prev_unrewarded = [
        licks_to_position(trials[idx], wheel_circumference)
        for idx in range(len(trials))
        if not trials[idx - 1].texture_rewarded
    ]
    jitter = 0
    y_max = plot_lick_raster(prev_rewarded, "prev_rewaredd", None, jitter=jitter)
    plot_lick_raster(prev_unrewarded, "prev_unrewarded", None, jitter=jitter)

    plt.figure()
    plt.title("Anticipatory licking")
    sns.boxplot(
        {
            "rewarded": [get_anticipatory_licking(trial) for trial in prev_rewarded],
            "unrewarded": [
                get_anticipatory_licking(trial) for trial in prev_unrewarded
            ],
        }
    )
    plt.show()


def plot_licking_all_trials(
    trials: List[TrialInfo], wheel_circumference: float
) -> None:
    plot_lick_raster(
        [licks_to_position(trial, wheel_circumference) for trial in trials],
        "All trials",
        None,
        jitter=0,
    )
    plt.show()


def plot_rewarded_vs_unrewarded_licking(trials: List[TrialInfo]) -> None:

    rewarded = [
        licks_to_position(trial, wheel_circumference)
        for trial in trials
        if trial.texture_rewarded
    ]
    unrewarded = [
        licks_to_position(trial, wheel_circumference)
        for trial in trials
        if not trial.texture_rewarded
    ]

    jitter = 0.1
    y_max = plot_lick_raster(rewarded, "Rewarded Trials", None, jitter=jitter)
    plot_lick_raster(unrewarded, "Unrewarded Trials", y_max, jitter=jitter)

    plt.figure()
    plt.title("Anticipatory licking")

    rewarded_anticipatory = [get_anticipatory_licking(trial) for trial in rewarded]
    unrewarded_anticipatory = [get_anticipatory_licking(trial) for trial in unrewarded]

    sns.boxplot(
        {
            "rewarded": rewarded_anticipatory,
            "unrewarded": unrewarded_anticipatory,
        }
    )

    plt.title(
        f"Percent of trials with anticipatory licking:\n"
        f"Rewarded: {round(sum(trial > 0 for trial in rewarded_anticipatory) / len(rewarded_anticipatory), 2)}\n"
        f"Unrewarded: {round(sum(trial  > 0 for trial in unrewarded_anticipatory) / len(unrewarded_anticipatory), 2)}"
    )


def plot_licking_habituation(trials: List[TrialInfo]) -> None:
    licks = [np.array(trial.lick_start) for trial in trials]
    plot_lick_raster(
        licks,
        f"Licking Habituation {MOUSE} {DATE}",
        x_label="Time (s)",
        jitter=0,
        x_max=30,
        bins=np.arange(0, 31, 1),
    )


def plot_position_habituation(
    trials: List[TrialInfo], sampling_rate: int, wheel_circumference: float
) -> None:
    all_positions = np.array([], dtype="float")
    previous_rotary_end = 0
    for trial in trials:
        position = np.array(trial.rotary_encoder_position)
        all_positions = np.concatenate((all_positions, position + previous_rotary_end))
        previous_rotary_end += position[-1]

    plt.figure(figsize=(10, 6))
    plt.plot(
        np.arange(len(all_positions)) / sampling_rate,
        (all_positions / ENCODER_TICKS_PER_TURN) * wheel_circumference / 100,
    )
    plt.xlabel("Time (s)")
    plt.ylabel("Position (m)")


def plot_speed_all_trials(trials: List[TrialInfo], sampling_rate: int) -> None:
    plt.figure(figsize=(10, 6))

    first_position = 0
    last_position = 200
    step_size = 5

    speeds = []

    for trial in trials:
        position = degrees_to_cm(
            np.array(trial.rotary_encoder_position), wheel_circumference
        )

        speeds.append(
            get_speed_positions(
                position=position,
                first_position=first_position,
                last_position=last_position,
                step_size=step_size,
                sampling_rate=sampling_rate,
            )
        )

    # Should be the same for all trials
    # Use the bin_stop so there is no forward look ahead
    x_axis = [bin.position_stop for bin in speeds[0]]

    shaded_line_plot(
        np.array([[bin.speed for bin in trial] for trial in speeds]),
        x_axis,
        "Black",
        "All Trials",
    )

    plt.axvspan(180, 200, color="gray", alpha=0.5)
    plt.legend()
    plt.ylim(0, None)
    plt.xlabel("Distance (cm)")
    plt.ylabel("Speed (cm / s)")
    plt.show()


def plot_speed_reward_unrewarded(
    trials: List[TrialInfo], sampling_rate: int, wheel_circumference: float
) -> None:
    plt.figure(figsize=(10, 6))
    rewarded: List[List[SpeedPosition]] = []
    not_rewarded: List[List[SpeedPosition]] = []

    prev_rewarded = []
    prev_unrewarded = []

    first_position = 0
    last_position = 200
    step_size = 5
    for idx, trial in enumerate(trials):
        position = degrees_to_cm(
            np.array(trial.rotary_encoder_position),
            wheel_circumference=wheel_circumference,
        )

        speed = get_speed_positions(
            position=position,
            first_position=first_position,
            last_position=last_position,
            step_size=step_size,
            sampling_rate=sampling_rate,
        )

        if trial.texture_rewarded:
            rewarded.append(speed)
        else:
            not_rewarded.append(speed)

        if trials[idx - 1].texture_rewarded:
            prev_rewarded.append(speed)
        else:
            prev_unrewarded.append(speed)

    # Should be the same for all trials
    # Use the bin_stop so there is no forward look ahead
    plt.axvspan(180, 200, color="gray", alpha=0.5, zorder=0)
    plt.xlim(0, 200)
    x_axis = [bin.position_stop for bin in rewarded[0]]
    shaded_line_plot(
        np.array([[bin.speed for bin in trial] for trial in rewarded]),
        x_axis,
        "green",
        "Rewarded",
    )

    shaded_line_plot(
        np.array([[bin.speed for bin in trial] for trial in not_rewarded]),
        x_axis,
        "red",
        "Unrewarded",
    )
    plt.legend()
    plt.ylim(0, None)
    plt.xlabel("Distance (cm)")
    plt.ylabel("Speed (cm / s)")
    plt.title(MOUSE)


def remove_bad_trials(
    trials: List[TrialInfo], wheel_circumference: float
) -> List[TrialInfo]:
    """Remove the first trial as putting the mouse on the wheel, and timed out trials"""
    # Taken this out, as on the 2p the first trial is not bad
    # trials = trials[1:]

    return [
        trial
        for trial in trials
        if trial.rotary_encoder_position
        and max(
            degrees_to_cm(encoder_position, wheel_circumference)
            for encoder_position in trial.rotary_encoder_position
        )
        >= 179
    ]


def summarise_trial(trial: TrialInfo, wheel_circumference: float) -> TrialSummary:

    position = degrees_to_cm(
        np.array(trial.rotary_encoder_position), wheel_circumference=wheel_circumference
    )

    return TrialSummary(
        speed_AZ=get_speed_positions(
            position=position,
            first_position=150,
            last_position=180,
            step_size=30,
            sampling_rate=30,
        )[0].speed,
        speed_nonAZ=get_speed_positions(
            position=position,
            first_position=0,
            last_position=150,
            step_size=30,
            sampling_rate=30,
        )[0].speed,
        trial_speed=get_speed_positions(
            position=position,
            first_position=0,
            last_position=180,
            step_size=30,
            sampling_rate=30,
        )[0].speed,
        licks_AZ=get_anticipatory_licking(
            licks_to_position(trial, wheel_circumference)
        ),
        rewarded=trial.texture_rewarded,
        reward_drunk=reward_drunk(trial, wheel_circumference),
        trial_time_overall=trial.trial_end_time - trial.trial_start_time,
    )


def get_binned_licks(trials: List[TrialInfo], wheel_circumference: float) -> List[int]:
    """Bin licks across trials. Need to think about doing this for separate trials for the error"""
    licks = np.concatenate(
        [licks_to_position(trial, wheel_circumference) for trial in trials]
    )
    return np.histogram(licks, bins=np.arange(0, 200, 5))[0].tolist()


def reward_drunk(trial: TrialInfo, wheel_circumference: float) -> bool:
    if (
        not trial.texture_rewarded
        or degrees_to_cm(trial.rotary_encoder_position[-1], wheel_circumference) < 180
    ):
        return False

    reward_zone_licks = licks_to_position(trial, wheel_circumference) > 180
    # Greater than 1 to remove artifact from water coming out
    return sum(reward_zone_licks) > 1


def az_speed_histogram(trial_summaries: List[TrialSummary]) -> None:
    rewarded = [trial.speed_AZ for trial in trial_summaries if trial.rewarded]
    not_rewarded = [trial.speed_AZ for trial in trial_summaries if not trial.rewarded]
    plt.hist(
        rewarded,
        bins=10,
        color="green",
        alpha=0.5,
    )

    plt.hist(
        not_rewarded,
        bins=10,
        color="red",
        alpha=0.5,
    )

    plt.title(ttest_ind(rewarded, not_rewarded))
    plt.show()


if __name__ == "__main__":

    trials = load_data(SESSION_PATH)

    metadata = gsheet2df(SPREADSHEET_ID, MOUSE, 1)
    try:
        rig = metadata[metadata["Date"] == DATE]["Rig"].values[0]
    except IndexError as e:
        raise ValueError("You need to fill out the rig in the spreadsheet m8") from e

    wheel_circumference = get_wheel_circumference_from_rig(rig)
    print(f"Wheel circumference: {wheel_circumference}")

    # Is habituation
    if not trials[0].texture:
        print(f"Habituation: Number of trials: {len(trials)}")
        plot_position_habituation(
            trials, sampling_rate=10, wheel_circumference=wheel_circumference
        )
        plot_licking_habituation(trials)

    # Is task
    else:
        total_number_trials = len(trials)
        print(f"Number of trials: {total_number_trials}")
        trials = remove_bad_trials(trials, wheel_circumference=wheel_circumference)
        print(f"Number of after bad removal: {len(trials)}")
        print(
            f"Percent Timed Out: {(total_number_trials -  len(trials) ) / total_number_trials}"
        )
        plot_rewarded_vs_unrewarded_licking(trials)
        plot_speed_reward_unrewarded(
            trials, sampling_rate=30, wheel_circumference=wheel_circumference
        )
    plt.show()<|MERGE_RESOLUTION|>--- conflicted
+++ resolved
@@ -28,15 +28,9 @@
 
 sns.set_theme(context="talk", style="ticks")
 
-<<<<<<< HEAD
-MOUSE = "JB011"
-DATE = "2025-01-10"
-SESSION_NUMBER = "001"
-=======
 MOUSE = "JB019"
 DATE = "2025-01-30"
 SESSION_NUMBER = "002"
->>>>>>> 2b82eba2
 
 SESSION_PATH = BEHAVIOUR_DATA_PATH / MOUSE / DATE / SESSION_NUMBER
 
