import logging
from pathlib import Path
import random
import sys
from typing import List
from scipy.stats import zscore
import seaborn as sns
from mpl_toolkits.axes_grid1 import make_axes_locatable

# Allow you to run the file directly, remove if exporting as a proper module
HERE = Path(__file__).parent
sys.path.append(str(HERE.parent))
sys.path.append(str(HERE.parent.parent))


sns.set_theme(context="talk", style="ticks")

from viral.utils import (
    degrees_to_cm,
    get_wheel_circumference_from_rig,
    shuffle,
    trial_is_imaged,
    get_speed_positions,
)

from viral.models import Cached2pSession, TrialInfo


# Allow you to run the file directly, remove if exporting as a proper module
HERE = Path(__file__).parent
sys.path.append(str(HERE.parent.parent))

from matplotlib import pyplot as plt
import numpy as np

from viral.constants import SERVER_PATH, TIFF_UMBRELLA
from viral.utils import trial_is_imaged

# SERVER_PATH = Path("/Volumes/MarcBusche/Josef/")
# TIFF_UMBRELLA = SERVER_PATH / "2P"


def compute_dff(f: np.ndarray) -> np.ndarray:
    flu_mean = np.expand_dims(np.mean(f, 1), 1)
    return (f - flu_mean) / flu_mean


def subtract_neuropil(f_raw: np.ndarray, f_neu: np.ndarray) -> np.ndarray:
    return f_raw - f_neu * 0.7


def get_dff(s2p_path: str) -> np.ndarray:
    iscell = np.load(s2p_path / "iscell.npy")[:, 0].astype(bool)
    spks = np.load(s2p_path / "spks.npy")[iscell, :]
    f_raw = np.load(s2p_path / "F.npy")[iscell, :]
    f_neu = np.load(s2p_path / "Fneu.npy")[iscell, :]
    # return spks
    return compute_dff(subtract_neuropil(f_raw, f_neu))


def activity_trial_position(
    trial: TrialInfo,
    dff: np.ndarray,
    wheel_circumference: float,
    bin_size: int = 1,
    start: int = 10,
    max_position: int = 170,
    verbose: bool = False,
) -> np.ndarray:

    position = degrees_to_cm(
        np.array(trial.rotary_encoder_position), wheel_circumference
    )

    frame_position = np.array(
        [
            state.closest_frame_start
            for state in trial.states_info
            if state.name in ["trigger_panda", "trigger_panda_post_reward"]
        ]
    )

    assert len(position) == len(frame_position)

    dff_position = []

    for bin_start in range(start, max_position, bin_size):
        frame_idx_bin = np.unique(
            frame_position[
                np.logical_and(position >= bin_start, position < bin_start + bin_size)
            ]
        )
        dff_bin = dff[:, frame_idx_bin]

        if verbose:
            print(f"bin_start: {bin_start}")
            print(f"bin_end: {bin_start + bin_size}")
            print(f"n_frames in bin: {len(frame_idx_bin)}")
        dff_position.append(np.mean(dff_bin, axis=1))

    return np.array(dff_position).T


def speed_by_frame(
    trial: TrialInfo, wheel_circumference: float, verbose: bool = False
) -> np.ndarray | None:
    position = degrees_to_cm(
        np.array(trial.rotary_encoder_position), wheel_circumference
    )

    frame_position = np.array(
        [
            state.closest_frame_start
            for state in trial.states_info
            if state.name in ["trigger_panda", "trigger_panda_post_reward"]
        ]
    )

    assert len(position) == len(frame_position)

    # TODO: Think about step_size! Has to evenly divide the range, however we had it at 30 before (0-150; 150-180; ...)
    first_position = 0  # had to set it to max so that rastermap has dataset w/o NaNs
    last_position = 200  # had to set it to max so that rastermap has dataset w/o NaNs
    step_size = 1
    sampling_rate = 30
    speed_positions = get_speed_positions(
        position=position,
        first_position=first_position,
        last_position=last_position,
        step_size=step_size,
        sampling_rate=sampling_rate,
    )

    # Bin speed by frame
    frame_speeds = np.zeros_like(frame_position, dtype=float)
    for idx, sp in enumerate(speed_positions):
        if idx < len(frame_position) and frame_position[idx] < len(frame_speeds):
            frame_speeds[frame_position[idx]] = sp.speed
    if verbose:
        print(f"Calculated speeds for {len(frame_speeds)} frames.")
        print(f"Sample speeds: {frame_speeds[:10]}")
    return frame_speeds


def sort_matrix_peak(matrix: np.ndarray) -> np.ndarray:
    peak_indices = np.argmax(matrix, axis=1)
    sorted_order = np.argsort(peak_indices)
    return matrix[sorted_order]


def normalize(array: np.ndarray, axis: int) -> np.ndarray:
    """Calculate the min and max along the specified axis"""
    min_val = np.min(array, axis=axis, keepdims=True)
    max_val = np.max(array, axis=axis, keepdims=True)
    return (array - min_val) / (max_val - min_val)


def remove_landmarks_from_train_matrix(train_matrix: np.ndarray) -> np.ndarray:
    """We seem to get a lot of neurons with a peak at the landmark. This removes the landmark from the
    train matrix so cells do not get sorted by their landmark peak
    TODO: This will not work if bin_size != 1, originally had an integer division which may deal with this
    """

    train_matrix[:, 33:40] = 0
    train_matrix[:, 76:85] = 0
    train_matrix[:, 120:132] = 0
    return train_matrix


def get_position_activity(
    trials: List[TrialInfo],
    dff: np.ndarray,
    wheel_circumference: float,
    bin_size: int = 1,
    start: int = 10,
    max_position: int = 170,
    remove_landmarks: bool = True,
) -> np.ndarray:

    test_matrices = []
    for _ in range(10):
        train_idx = random.sample(range(len(trials)), len(trials) // 2)
        test_idx = [idx for idx in range(len(trials)) if idx not in train_idx]

        # Find the order in which to sort neurons in a random 50% of the trials
        train_matrix = np.nanmean(
            np.array(
                [
                    activity_trial_position(
                        trials[idx],
                        dff,
                        wheel_circumference,
                        bin_size=bin_size,
                        start=start,
                        max_position=max_position,
                    )
                    for idx in train_idx
                ]
            ),
            axis=0,
        )

        if remove_landmarks:
            train_matrix = remove_landmarks_from_train_matrix(train_matrix)
        peak_indices = np.argmax(train_matrix, axis=1)
        sorted_order = np.argsort(peak_indices)

        # TODO: Review whether this is the best normalisation function
        test_matrix = normalize(
            np.nanmean(
                np.array(
                    [
                        activity_trial_position(
                            trials[idx],
                            dff,
                            wheel_circumference,
                            bin_size=bin_size,
                            start=start,
                            max_position=max_position,
                        )
                        for idx in test_idx
                    ]
                ),
                axis=0,
            ),
            axis=1,
        )

        test_matrices.append(test_matrix[sorted_order, :])

    return np.mean(np.array(test_matrices), 0)


def place_cells_unsupervised(session: Cached2pSession, dff: np.ndarray) -> None:

    plt.figure()
    plt.title("Unsupervised Session")
    data = get_position_activity(
        [trial for trial in session.trials if trial_is_imaged(trial)],
        dff,
        get_wheel_circumference_from_rig("2P"),
    )
    plt.imshow(data, aspect="auto", cmap="viridis")
    clb = plt.colorbar()
    clb.ax.set_title("Normalised\nactivity", fontsize=12)

    plt.ylabel("cell number")
    plt.xlabel("corrdior position")
    ticks = np.array([50, 100, 150])
    plt.xticks(ticks - 10, ticks)

    plt.title("Unsupervised Session")

    plt.tight_layout()

    plt.savefig(
        HERE.parent
        / "plots"
        / "place_cells"
        / f"place-cells-unsupervised-{session.mouse_name}-{session.date}"
    )


def place_cells(session: Cached2pSession, dff: np.ndarray) -> None:

    plt.figure()
    plt.title("Rewarded trials")
    plt.imshow(
        get_position_activity(
            [
                trial
                for trial in session.trials
                if trial_is_imaged(trial) and trial.texture_rewarded
            ],
            dff,
            get_wheel_circumference_from_rig("2P"),
        ),
        aspect="auto",
        cmap="viridis",
    )

    clb = plt.colorbar()
    clb.ax.set_title("Normalised\nactivity", fontsize=12)
    plt.ylabel("cell number")
    plt.xlabel("corrdior position")
    ticks = np.array([50, 100, 150])
    plt.xticks(ticks - 10, ticks)
    plt.tight_layout()
    plt.savefig(
        HERE.parent
        / "plots"
        / "place_cells"
        / f"place-cells-rewarded-{session.mouse_name}-{session.date}"
    )

    plt.figure()
    plt.title("Unrewarded trials")
    plt.imshow(
        get_position_activity(
            [
                trial
                for trial in session.trials
                if trial_is_imaged(trial) and not trial.texture_rewarded
            ],
            dff,
            get_wheel_circumference_from_rig("2P"),
        ),
        aspect="auto",
        cmap="viridis",
    )

    clb = plt.colorbar()
    clb.ax.set_title("Normalised\nactivity", fontsize=12)
    plt.ylabel("cell number")
    plt.xlabel("corrdior position")
    ticks = np.array([50, 100, 150])
    plt.xticks(ticks - 10, ticks)
    plt.tight_layout()
    plt.savefig(
        HERE.parent
        / "plots"
        / "place_cells"
        / f"place-cells-unrewarded-{session.mouse_name}-{session.date}"
    )


<<<<<<< HEAD
def get_speed_frame(frame_position: np.ndarray) -> np.ndarray:
    # TODO: Is this ok like this?
    frames_diff = np.diff(frame_position[:, 0])
    positions_diff = np.diff(frame_position[:, 1])
    speeds = positions_diff / frames_diff
    # little hack, have to account for one more frame
    last_speed = speeds[-1] if len(speeds) > 0 else 0
    # Add last frame with speed of the last computed frame
    new_frame = np.array([[frame_position[-1, 0], last_speed]])
    return np.vstack([np.column_stack((frame_position[:-1, 0], speeds)), new_frame])


def activity_trial_speed(
    trial: TrialInfo, dff: np.ndarray, wheel_circumference: float, verbose: bool = False
) -> np.ndarray | None:

    position = degrees_to_cm(
        np.array(trial.rotary_encoder_position), wheel_circumference
    )

    # have a think whether this is a good approach of doing this, everything seems a bit fishy here

    first_position = 0
    last_position = 180
    step_size = 30
    sampling_rate = 30
    speed_positions = get_speed_positions(
        position=position,
        first_position=first_position,
        last_position=last_position,
        step_size=step_size,
        sampling_rate=sampling_rate,
    )

    # frame index at position
    frame_position = np.array(
        [
            state.closest_frame_start
            for state in trial.states_info
            if state.name
            in [
                "trigger_panda",
                "trigger_panda_post_reward",
                # "trigger_panda_ITI",
            ]  # Think about whether I will have to exclude the last one
        ]
    )

    # TODO: What about ITI and AZ zonem, is this properly represented?

    assert len(position) == len(frame_position)

    # Check for duplicate frames which would end up having more than one activity
    assert len(frame_position) == len(set(frame_position)), "Duplicate frames detected"

    frame_speed = get_speed_frame(frame_position)
    1 / 0

    # Bin frames by speed
    bin_size = 5  # sensible?
    start = 0
    max_speed = 80  # Questionable approach and why + bin_size? max(sp.speed for sp in speed_positions) + bin_size

    dff_speed = list()
    for bin_start in range(start, int(max_speed), bin_size):
        if bin_start == 0:
            frame_idx_bin = [
                frame_position[idx]
                for idx, sp in enumerate(speed_positions)
                if sp.speed == 0
            ]
            # TODO: Is the handling of speed = 0 correct?
            if len(frame_idx_bin) > 0:
                dff_bin = dff[:, frame_idx_bin]
                dff_speed.append(np.mean(dff_bin, axis=1))
            else:
                dff_speed.append(np.zeros(dff.shape[0]))  # handle no data for speed = 0
            continue
        frame_idx_bin = [
            frame_position[idx]
            for idx, sp in enumerate(speed_positions)
            if bin_start <= sp.speed < bin_start + bin_size
        ]
        if len(frame_idx_bin) == 0:
            dff_speed.append(np.zeros(dff.shape[0]))  # speed = 0 gets included
            continue
        dff_bin = dff[:, frame_idx_bin]

        if verbose:
            print(f"bin_start: {bin_start}")
            print(f"bin_end: {bin_start + bin_size}")
            print(f"n_frames in bin: {len(frame_idx_bin)}")
        dff_speed.append(np.mean(dff_bin, axis=1))

    print("\n")
    return np.array(dff_speed).T


def get_speed_activity(
    trials: List[TrialInfo], dff: np.ndarray, wheel_circumference: float
) -> np.ndarray:

    test_matrices = []
    # 33, 40
    # 76, 85
    # 120, 132

    for _ in range(10):
        train_idx = random.sample(range(len(trials)), len(trials) // 2)
        test_idx = [idx for idx in range(len(trials)) if idx not in train_idx]

        # Find the order in which to sort neurons in a random 50% of the trials
        train_matrix = np.nanmean(
            np.array(
                [
                    activity_trial_speed(trials[idx], dff, wheel_circumference)
                    for idx in train_idx
                ]
            ),
            axis=0,
        )
        train_matrix[:, 33 // 1 : 40 // 1] = 0
        train_matrix[:, 76 // 1 : 85 // 1] = 0
        train_matrix[:, 120 // 1 : 132 // 1] = 0

        peak_indices = np.argmax(train_matrix, axis=1)
        sorted_order = np.argsort(peak_indices)

        test_matrix = normalize(
            np.nanmean(
                np.array(
                    [
                        activity_trial_speed(trials[idx], dff, wheel_circumference)
                        for idx in test_idx
                    ]
                ),
                axis=0,
            ),
            axis=1,
        )

        test_matrices.append(test_matrix[sorted_order, :])

    return np.mean(np.array(test_matrices), 0)


def speed_cells_unsupervised(session: Cached2pSession, dff: np.ndarray) -> None:

    plt.figure()
    plt.title("Unsupervised Session")
    data = get_speed_activity(
        [trial for trial in session.trials if trial_is_imaged(trial)],
        dff,
        get_wheel_circumference_from_rig("2P"),
    )
    num_speeds = data.shape[1]
    plt.imshow(data, aspect="auto", cmap="viridis")
    clb = plt.colorbar()
    clb.ax.set_title("Normalised\nactivity", fontsize=12)
    # clb.ax.set_yticks([0, 1])
    # clb.ax.set_yticklabels(["0", "1"])

    plt.ylabel("cell number")
    plt.xlabel("speed")
    plt.xticks([0, num_speeds - 1])

    plt.title("Unsupervised Session")

    plt.tight_layout()

    plt.savefig(
        HERE.parent
        / "plots"
        / "speed_cells"
        / f"speed-cells-unsupervised-{session.mouse_name}-{session.date}"
    )


def speed_cells(session: Cached2pSession, dff: np.ndarray) -> None:

    plt.figure()
    plt.title("Rewarded trials")
    data = get_speed_activity(
        [
            trial
            for trial in session.trials
            if trial_is_imaged(trial) and trial.texture_rewarded
        ],
        dff,
        get_wheel_circumference_from_rig("2P"),
=======
def activity_trial_speed(
    trial: TrialInfo,
    dff: np.ndarray,
    wheel_circumference: float,
    bin_size: int = 5,
    max_speed: int = 60,
    verbose: bool = False,
) -> np.ndarray | None:
    position = degrees_to_cm(
        np.array(trial.rotary_encoder_position), wheel_circumference
    )

    frame_position = np.array(
        [
            state.closest_frame_start
            for state in trial.states_info
            if state.name in ["trigger_panda", "trigger_panda_post_reward"]
        ]
    )

    assert len(position) == len(frame_position)

    # TODO: Think about step_size! Has to evenly divide the range, however we had it at 30 before (0-150; 150-180; ...)
    first_position = 10
    last_position = 170
    step_size = 10
    sampling_rate = 30
    speed_positions = get_speed_positions(
        position=position,
        first_position=first_position,
        last_position=last_position,
        step_size=step_size,
        sampling_rate=sampling_rate,
>>>>>>> 7dcb9391
    )
    num_speeds = data.shape[1]
    plt.imshow(data, aspect="auto", cmap="viridis")
    clb = plt.colorbar()
    clb.ax.set_title("Normalised\nactivity", fontsize=12)
    # clb.ax.set_yticks([0, 1])
    # clb.ax.set_yticklabels(["0", "1"])

    plt.ylabel("cell number")
    plt.xlabel("speed")
    plt.xticks([0, num_speeds - 1])

    plt.tight_layout()

<<<<<<< HEAD
    plt.savefig(
        HERE.parent
        / "plots"
        / "speed_cells"
        / f"speed-cells-rewarded-{session.mouse_name}-{session.date}"
    )
=======
    # Bin frames by speed
    # bin_size = 5
    start = 0
    # max_speed = 60

    dff_speed = list()
    for bin_start in range(start, int(max_speed), bin_size):
        if bin_start == 0:
            frame_idx_bin = [
                frame_position[idx]
                for idx, sp in enumerate(speed_positions)
                if sp.speed == 0
            ]
            # TODO: Is the handling of speed = 0 correct?
            if len(frame_idx_bin) > 0:
                dff_bin = dff[:, frame_idx_bin]
                dff_speed.append(np.mean(dff_bin, axis=1))
            else:
                dff_speed.append(np.zeros(dff.shape[0]))  # handle no data for speed = 0
            continue
        frame_idx_bin = [
            frame_position[idx]
            for idx, sp in enumerate(speed_positions)
            if bin_start <= sp.speed < bin_start + bin_size
        ]
        if len(frame_idx_bin) == 0:
            dff_speed.append(np.zeros(dff.shape[0]))  # speed = 0 gets included
            continue
        dff_bin = dff[:, frame_idx_bin]

        if verbose:
            print(f"bin_start: {bin_start}")
            print(f"bin_end: {bin_start + bin_size}")
            print(f"n_frames in bin: {len(frame_idx_bin)}")
        dff_speed.append(np.mean(dff_bin, axis=1))

    # print("\n")
    return np.array(dff_speed).T


def get_speed_activity(
    trials: List[TrialInfo],
    dff: np.ndarray,
    wheel_circumference: float,
    bin_size: int = 5,
    max_speed: int = 60,
) -> np.ndarray:
    test_matrices = list()

    for _ in range(10):
        train_idx = random.sample(range(len(trials)), len(trials) // 2)
        test_idx = [idx for idx in range(len(trials)) if idx not in train_idx]

        # Find the order in which to sort neurons in a random 50% of the trials
        train_matrix = np.nanmean(
            np.array(
                [
                    activity_trial_speed(
                        trials[idx], dff, wheel_circumference, bin_size, max_speed
                    )
                    for idx in train_idx
                ]
            ),
            axis=0,
        )
        train_matrix[:, 33 // 1 : 40 // 1] = 0
        train_matrix[:, 76 // 1 : 85 // 1] = 0
        train_matrix[:, 120 // 1 : 132 // 1] = 0

        # Sort the matrix by greatest overall activity
        overall_activity = np.sum(train_matrix, axis=1)
        sorted_order = np.argsort(overall_activity)

        test_matrix = normalize(
            np.nanmean(
                np.array(
                    [
                        activity_trial_speed(trials[idx], dff, wheel_circumference)
                        for idx in test_idx
                    ]
                ),
                axis=0,
            ),
            axis=1,
        )

        test_matrices.append(test_matrix[sorted_order, :])

    return np.mean(np.array(test_matrices), 0)


def get_assert_dff(session: Cached2pSession) -> np.ndarray:
    s2p_path = TIFF_UMBRELLA / session.date / session.mouse_name / "suite2p" / "plane0"
    dff = get_dff(s2p_path)
>>>>>>> 7dcb9391

    plt.figure()
    plt.title("Unrewarded trials")
    data = get_speed_activity(
        [
            trial
            for trial in session.trials
            if trial_is_imaged(trial) and not trial.texture_rewarded
        ],
        dff,
        get_wheel_circumference_from_rig("2P"),
    )
    num_speeds = data.shape[1]
    plt.imshow(data, aspect="auto", cmap="viridis")
    clb = plt.colorbar()
    clb.ax.set_title("Normalised\nactivity", fontsize=12)
    # clb.ax.set_yticks([0, 1])
    # clb.ax.set_yticklabels(["0", "1"])

    plt.ylabel("cell number")
    plt.xlabel("speed")
    plt.xticks([0, num_speeds - 1])

    plt.tight_layout()

    plt.savefig(
        HERE.parent
        / "plots"
        / "speed_cells"
        / f"speed-cells-unrewarded-{session.mouse_name}-{session.date}"
    )


if __name__ == "__main__":

    mouse = "JB011"
    dates = ["2024-10-28", "2024-10-30", "2024-10-31", "2024-11-03"]

    for date in dates:
        with open(
            HERE.parent / "data" / "cached_2p" / f"{mouse}_{date}.json", "r"
        ) as f:
            session = Cached2pSession.model_validate_json(f.read())
        print(f"Total number of trials: {len(session.trials)}")
        print(
            f"number of trials imaged {len([trial for trial in session.trials if trial_is_imaged(trial)])}"
        )

        dff = get_dff(mouse, date)

        assert (
            max(
                trial.states_info[-1].closest_frame_start
                for trial in session.trials
                if trial.states_info[-1].closest_frame_start is not None
            )
            < dff.shape[1]
        ), "Tiff is too short"

<<<<<<< HEAD
    if "unsupervised" in session.session_type.lower():
        place_cells_unsupervised(session, dff)
    else:
        place_cells(session, dff)
=======
    return dff


def get_cached_sessions_by_type(
    mouse: str, supervised: bool = True
) -> list[tuple[Cached2pSession, np.ndarray]]:
    cached_sessions = list()
    for file in (HERE.parent / "data" / "cached_2p").glob(f"{mouse}_*.json"):
        with open(file, "r") as f:
            session = Cached2pSession.model_validate_json(f.read())
            if supervised:
                if (
                    "learning day" in session.session_type.lower()
                    and "unsupervised" not in session.session_type.lower()
                ):
                    dff = get_assert_dff(session)
                    cached_sessions.append((session, dff))
            else:
                if "unsupervised learning day" in session.session_type.lower():
                    dff = get_assert_dff(session)
                    cached_sessions.append((session, dff))
    cached_sessions.sort(key=lambda x: x[0].date)
    return cached_sessions


def speed_cells_unsupervised(
    sessions: list[tuple[Cached2pSession, np.ndarray]]
) -> None:
    n_sessions = len(sessions)
    fig, axes = plt.subplots(
        nrows=n_sessions, ncols=1, figsize=(5, n_sessions * 5), constrained_layout=True
    )
    fig.suptitle("Unsupervised Sessions", fontsize=20)
    bin_size = 5
    max_speed = 60
    if n_sessions == 1:
        axes = [axes]
    for i, (session, dff) in enumerate(sessions):
        ax = axes[i]
        data = get_speed_activity(
            [trial for trial in session.trials if trial_is_imaged(trial)],
            dff,
            get_wheel_circumference_from_rig("2P"),
            bin_size,
            max_speed,
        )
        num_speeds = data.shape[1]
        speeds = np.arange(0, num_speeds) * bin_size
        im = ax.imshow(data, aspect="auto", cmap="viridis")
        ax.set_title(f"{session.session_type} - {session.date}", fontsize=10)
        ax.set_ylabel("cell number")
        ax.set_xlabel("speed")
        ax.set_xticks(np.arange(num_speeds))
        ax.set_xticklabels([f"{speed}" for speed in speeds])
        clb = fig.colorbar(im, ax=ax)
        clb.ax.set_title("Normalised\nactivity", fontsize=12)

    plt.savefig(
        HERE.parent / "plots" / "speed_cells" / f"speed-cells-unsupervised-{mouse}",
        dpi=300,
    )


def speed_cells(sessions: list[tuple[Cached2pSession, np.ndarray]]) -> None:
    n_sessions = len(sessions)
    fig, axes = plt.subplots(
        nrows=n_sessions, ncols=2, figsize=(12, n_sessions * 5), constrained_layout=True
    )
    fig.suptitle("Supervised Sessions", fontsize=18)
    bin_size = 5
    max_speed = 60
    if n_sessions == 1:
        axes = np.array([axes])
    for i, (session, dff) in enumerate(sessions):
        rewarded_ax = axes[i, 0]
        unrewarded_ax = axes[i, 1]

        rewarded_data = get_speed_activity(
            [
                trial
                for trial in session.trials
                if trial_is_imaged(trial) and trial.texture_rewarded
            ],
            dff,
            get_wheel_circumference_from_rig("2P"),
            bin_size,
            max_speed,
        )

        unrewarded_data = get_speed_activity(
            [
                trial
                for trial in session.trials
                if trial_is_imaged(trial) and not trial.texture_rewarded
            ],
            dff,
            get_wheel_circumference_from_rig("2P"),
            bin_size,
            max_speed,
        )

        num_speeds_rewarded = rewarded_data.shape[1]
        num_speeds_unrewarded = unrewarded_data.shape[1]
        rewarded_speeds = np.arange(0, num_speeds_rewarded) * bin_size
        unrewarded_speeds = np.arange(0, num_speeds_unrewarded) * bin_size

        im_rewarded = rewarded_ax.imshow(rewarded_data, aspect="auto", cmap="viridis")
        rewarded_ax.set_title(
            f"{session.session_type} - {session.date} (Rewarded)", fontsize=10
        )
        rewarded_ax.set_ylabel("cell number")
        rewarded_ax.set_xlabel("speed")
        rewarded_ax.set_xticks(np.arange(num_speeds_rewarded))
        rewarded_ax.set_xticklabels([f"{speed}" for speed in rewarded_speeds])
        clb_rewarded = fig.colorbar(im_rewarded, ax=rewarded_ax)
        clb_rewarded.ax.set_title("Normalised\nactivity", fontsize=12)

        im_unrewarded = unrewarded_ax.imshow(
            unrewarded_data, aspect="auto", cmap="viridis"
        )
        unrewarded_ax.set_title(
            f"{session.session_type} - {session.date} (Unrewarded)", fontsize=10
        )
        unrewarded_ax.set_ylabel("cell number")
        unrewarded_ax.set_xlabel("speed")
        unrewarded_ax.set_xticks(np.arange(num_speeds_unrewarded))
        unrewarded_ax.set_xticklabels([f"{speed}" for speed in unrewarded_speeds])
        clb_unrewarded = fig.colorbar(im_unrewarded, ax=unrewarded_ax)
        clb_unrewarded.ax.set_title("Normalised\nactivity", fontsize=12)

    plt.savefig(
        HERE.parent / "plots" / "speed_cells" / f"speed-cells-supervised-{mouse}",
        dpi=300,
    )


if __name__ == "__main__":

    mice = [
        "JB016",
        "JB018",
        "JB019",
        "JB020",
        "JB021",
        "JB022",
        "JB023",
        "JB026",
        "JB027",
    ]  # "JB011", "JB014", "JB015"
    # # mice = ["JB016", "JB018"]
    for mouse in mice:
        # mouse = "JB021"
        # dates = ["2024-12-12"]

        # for date in dates:
        #     with open(HERE.parent / "data" / "cached_2p" / f"{mouse}_{date}.json", "r") as f:
        #         session = Cached2pSession.model_validate_json(f.read())
        #     print(f"Total number of trials: {len(session.trials)}")
        #     print(
        #         f"number of trials imaged {len([trial for trial in session.trials if trial_is_imaged(trial)])}"
        #     )

        #     dff = get_dff(mouse, date)

        #     assert (
        #         max(
        #             trial.states_info[-1].closest_frame_start
        #             for trial in session.trials
        #             if trial.states_info[-1].closest_frame_start is not None
        #         )
        #         < dff.shape[1]
        #     ), "Tiff is too short"

        #     # for trial in session.trials:
        #     #     speed_by_frame(trial=trial, wheel_circumference=get_wheel_circumference_from_rig("2P"), verbose=True)

        #     if "unsupervised" in session.session_type.lower():
        #         place_cells_unsupervised(session, dff)
        #         speed_cells_unsupervised([(session, dff)])
        #     else:
        #         place_cells(session, dff)
        #         speed_cells([(session, dff)])

        unsupervised_sessions = get_cached_sessions_by_type(mouse, supervised=False)
        if unsupervised_sessions:
            speed_cells_unsupervised(unsupervised_sessions)

        supervised_sessions = get_cached_sessions_by_type(mouse, supervised=True)
        if supervised_sessions:
            speed_cells(supervised_sessions)
>>>>>>> 7dcb9391

    # all_trial_activity = []
    # for trial in session.trials:
    #     if not trial_is_imaged(trial):
    #         continue

    #     trial_activity = activity_trial_position(
    #         trial, dff, get_wheel_circumference_from_rig("2P")
    #     )

    #     if trial_activity is None:
    #         continue

    #     all_trial_activity.append(trial_activity)

    # averaged = np.mean(np.array(all_trial_activity), axis=0)

    # for cell in range(averaged.shape[0]):
    #     plt.plot(averaged[cell, :] + cell * 0.5)
    # plt.show()<|MERGE_RESOLUTION|>--- conflicted
+++ resolved
@@ -324,7 +324,6 @@
     )
 
 
-<<<<<<< HEAD
 def get_speed_frame(frame_position: np.ndarray) -> np.ndarray:
     # TODO: Is this ok like this?
     frames_diff = np.diff(frame_position[:, 0])
@@ -338,7 +337,12 @@
 
 
 def activity_trial_speed(
-    trial: TrialInfo, dff: np.ndarray, wheel_circumference: float, verbose: bool = False
+    trial: TrialInfo,
+    dff: np.ndarray,
+    wheel_circumference: float,
+    bin_size: int = 5,
+    max_speed: int = 60,
+    verbose: bool = False,
 ) -> np.ndarray | None:
 
     position = degrees_to_cm(
@@ -384,9 +388,9 @@
     1 / 0
 
     # Bin frames by speed
-    bin_size = 5  # sensible?
+    # bin_size = 5
     start = 0
-    max_speed = 80  # Questionable approach and why + bin_size? max(sp.speed for sp in speed_positions) + bin_size
+    # max_speed = 60
 
     dff_speed = list()
     for bin_start in range(start, int(max_speed), bin_size):
@@ -424,7 +428,11 @@
 
 
 def get_speed_activity(
-    trials: List[TrialInfo], dff: np.ndarray, wheel_circumference: float
+    trials: List[TrialInfo],
+    dff: np.ndarray,
+    wheel_circumference: float,
+    bin_size: int = 5,
+    max_speed: int = 60,
 ) -> np.ndarray:
 
     test_matrices = []
@@ -440,7 +448,9 @@
         train_matrix = np.nanmean(
             np.array(
                 [
-                    activity_trial_speed(trials[idx], dff, wheel_circumference)
+                    activity_trial_speed(
+                        trials[idx], dff, wheel_circumference, bin_size, max_speed
+                    )
                     for idx in train_idx
                 ]
             ),
@@ -450,8 +460,9 @@
         train_matrix[:, 76 // 1 : 85 // 1] = 0
         train_matrix[:, 120 // 1 : 132 // 1] = 0
 
-        peak_indices = np.argmax(train_matrix, axis=1)
-        sorted_order = np.argsort(peak_indices)
+        # Sort the matrix by greatest overall activity
+        overall_activity = np.sum(train_matrix, axis=1)
+        sorted_order = np.argsort(overall_activity)
 
         test_matrix = normalize(
             np.nanmean(
@@ -471,267 +482,19 @@
     return np.mean(np.array(test_matrices), 0)
 
 
-def speed_cells_unsupervised(session: Cached2pSession, dff: np.ndarray) -> None:
-
-    plt.figure()
-    plt.title("Unsupervised Session")
-    data = get_speed_activity(
-        [trial for trial in session.trials if trial_is_imaged(trial)],
-        dff,
-        get_wheel_circumference_from_rig("2P"),
-    )
-    num_speeds = data.shape[1]
-    plt.imshow(data, aspect="auto", cmap="viridis")
-    clb = plt.colorbar()
-    clb.ax.set_title("Normalised\nactivity", fontsize=12)
-    # clb.ax.set_yticks([0, 1])
-    # clb.ax.set_yticklabels(["0", "1"])
-
-    plt.ylabel("cell number")
-    plt.xlabel("speed")
-    plt.xticks([0, num_speeds - 1])
-
-    plt.title("Unsupervised Session")
-
-    plt.tight_layout()
-
-    plt.savefig(
-        HERE.parent
-        / "plots"
-        / "speed_cells"
-        / f"speed-cells-unsupervised-{session.mouse_name}-{session.date}"
-    )
-
-
-def speed_cells(session: Cached2pSession, dff: np.ndarray) -> None:
-
-    plt.figure()
-    plt.title("Rewarded trials")
-    data = get_speed_activity(
-        [
-            trial
-            for trial in session.trials
-            if trial_is_imaged(trial) and trial.texture_rewarded
-        ],
-        dff,
-        get_wheel_circumference_from_rig("2P"),
-=======
-def activity_trial_speed(
-    trial: TrialInfo,
-    dff: np.ndarray,
-    wheel_circumference: float,
-    bin_size: int = 5,
-    max_speed: int = 60,
-    verbose: bool = False,
-) -> np.ndarray | None:
-    position = degrees_to_cm(
-        np.array(trial.rotary_encoder_position), wheel_circumference
-    )
-
-    frame_position = np.array(
-        [
-            state.closest_frame_start
-            for state in trial.states_info
-            if state.name in ["trigger_panda", "trigger_panda_post_reward"]
-        ]
-    )
-
-    assert len(position) == len(frame_position)
-
-    # TODO: Think about step_size! Has to evenly divide the range, however we had it at 30 before (0-150; 150-180; ...)
-    first_position = 10
-    last_position = 170
-    step_size = 10
-    sampling_rate = 30
-    speed_positions = get_speed_positions(
-        position=position,
-        first_position=first_position,
-        last_position=last_position,
-        step_size=step_size,
-        sampling_rate=sampling_rate,
->>>>>>> 7dcb9391
-    )
-    num_speeds = data.shape[1]
-    plt.imshow(data, aspect="auto", cmap="viridis")
-    clb = plt.colorbar()
-    clb.ax.set_title("Normalised\nactivity", fontsize=12)
-    # clb.ax.set_yticks([0, 1])
-    # clb.ax.set_yticklabels(["0", "1"])
-
-    plt.ylabel("cell number")
-    plt.xlabel("speed")
-    plt.xticks([0, num_speeds - 1])
-
-    plt.tight_layout()
-
-<<<<<<< HEAD
-    plt.savefig(
-        HERE.parent
-        / "plots"
-        / "speed_cells"
-        / f"speed-cells-rewarded-{session.mouse_name}-{session.date}"
-    )
-=======
-    # Bin frames by speed
-    # bin_size = 5
-    start = 0
-    # max_speed = 60
-
-    dff_speed = list()
-    for bin_start in range(start, int(max_speed), bin_size):
-        if bin_start == 0:
-            frame_idx_bin = [
-                frame_position[idx]
-                for idx, sp in enumerate(speed_positions)
-                if sp.speed == 0
-            ]
-            # TODO: Is the handling of speed = 0 correct?
-            if len(frame_idx_bin) > 0:
-                dff_bin = dff[:, frame_idx_bin]
-                dff_speed.append(np.mean(dff_bin, axis=1))
-            else:
-                dff_speed.append(np.zeros(dff.shape[0]))  # handle no data for speed = 0
-            continue
-        frame_idx_bin = [
-            frame_position[idx]
-            for idx, sp in enumerate(speed_positions)
-            if bin_start <= sp.speed < bin_start + bin_size
-        ]
-        if len(frame_idx_bin) == 0:
-            dff_speed.append(np.zeros(dff.shape[0]))  # speed = 0 gets included
-            continue
-        dff_bin = dff[:, frame_idx_bin]
-
-        if verbose:
-            print(f"bin_start: {bin_start}")
-            print(f"bin_end: {bin_start + bin_size}")
-            print(f"n_frames in bin: {len(frame_idx_bin)}")
-        dff_speed.append(np.mean(dff_bin, axis=1))
-
-    # print("\n")
-    return np.array(dff_speed).T
-
-
-def get_speed_activity(
-    trials: List[TrialInfo],
-    dff: np.ndarray,
-    wheel_circumference: float,
-    bin_size: int = 5,
-    max_speed: int = 60,
-) -> np.ndarray:
-    test_matrices = list()
-
-    for _ in range(10):
-        train_idx = random.sample(range(len(trials)), len(trials) // 2)
-        test_idx = [idx for idx in range(len(trials)) if idx not in train_idx]
-
-        # Find the order in which to sort neurons in a random 50% of the trials
-        train_matrix = np.nanmean(
-            np.array(
-                [
-                    activity_trial_speed(
-                        trials[idx], dff, wheel_circumference, bin_size, max_speed
-                    )
-                    for idx in train_idx
-                ]
-            ),
-            axis=0,
-        )
-        train_matrix[:, 33 // 1 : 40 // 1] = 0
-        train_matrix[:, 76 // 1 : 85 // 1] = 0
-        train_matrix[:, 120 // 1 : 132 // 1] = 0
-
-        # Sort the matrix by greatest overall activity
-        overall_activity = np.sum(train_matrix, axis=1)
-        sorted_order = np.argsort(overall_activity)
-
-        test_matrix = normalize(
-            np.nanmean(
-                np.array(
-                    [
-                        activity_trial_speed(trials[idx], dff, wheel_circumference)
-                        for idx in test_idx
-                    ]
-                ),
-                axis=0,
-            ),
-            axis=1,
-        )
-
-        test_matrices.append(test_matrix[sorted_order, :])
-
-    return np.mean(np.array(test_matrices), 0)
-
-
 def get_assert_dff(session: Cached2pSession) -> np.ndarray:
     s2p_path = TIFF_UMBRELLA / session.date / session.mouse_name / "suite2p" / "plane0"
     dff = get_dff(s2p_path)
->>>>>>> 7dcb9391
-
-    plt.figure()
-    plt.title("Unrewarded trials")
-    data = get_speed_activity(
-        [
-            trial
+
+    assert (
+        max(
+            trial.states_info[-1].closest_frame_start
             for trial in session.trials
-            if trial_is_imaged(trial) and not trial.texture_rewarded
-        ],
-        dff,
-        get_wheel_circumference_from_rig("2P"),
-    )
-    num_speeds = data.shape[1]
-    plt.imshow(data, aspect="auto", cmap="viridis")
-    clb = plt.colorbar()
-    clb.ax.set_title("Normalised\nactivity", fontsize=12)
-    # clb.ax.set_yticks([0, 1])
-    # clb.ax.set_yticklabels(["0", "1"])
-
-    plt.ylabel("cell number")
-    plt.xlabel("speed")
-    plt.xticks([0, num_speeds - 1])
-
-    plt.tight_layout()
-
-    plt.savefig(
-        HERE.parent
-        / "plots"
-        / "speed_cells"
-        / f"speed-cells-unrewarded-{session.mouse_name}-{session.date}"
-    )
-
-
-if __name__ == "__main__":
-
-    mouse = "JB011"
-    dates = ["2024-10-28", "2024-10-30", "2024-10-31", "2024-11-03"]
-
-    for date in dates:
-        with open(
-            HERE.parent / "data" / "cached_2p" / f"{mouse}_{date}.json", "r"
-        ) as f:
-            session = Cached2pSession.model_validate_json(f.read())
-        print(f"Total number of trials: {len(session.trials)}")
-        print(
-            f"number of trials imaged {len([trial for trial in session.trials if trial_is_imaged(trial)])}"
-        )
-
-        dff = get_dff(mouse, date)
-
-        assert (
-            max(
-                trial.states_info[-1].closest_frame_start
-                for trial in session.trials
-                if trial.states_info[-1].closest_frame_start is not None
-            )
-            < dff.shape[1]
-        ), "Tiff is too short"
-
-<<<<<<< HEAD
-    if "unsupervised" in session.session_type.lower():
-        place_cells_unsupervised(session, dff)
-    else:
-        place_cells(session, dff)
-=======
+            if trial.states_info[-1].closest_frame_start is not None
+        )
+        < dff.shape[1]
+    ), "Tiff is too short"
+
     return dff
 
 
@@ -922,7 +685,6 @@
         supervised_sessions = get_cached_sessions_by_type(mouse, supervised=True)
         if supervised_sessions:
             speed_cells(supervised_sessions)
->>>>>>> 7dcb9391
 
     # all_trial_activity = []
     # for trial in session.trials:
