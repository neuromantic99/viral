--- conflicted
+++ resolved
@@ -35,6 +35,7 @@
 
 from viral.constants import SERVER_PATH, TIFF_UMBRELLA
 from viral.utils import trial_is_imaged
+
 # SERVER_PATH = Path("/Volumes/MarcBusche/Josef/")
 # TIFF_UMBRELLA = SERVER_PATH / "2P"
 
@@ -101,7 +102,9 @@
     return np.array(dff_position).T
 
 
-def speed_by_frame(trial: TrialInfo, wheel_circumference: float, verbose: bool = False) -> np.ndarray | None:
+def speed_by_frame(
+    trial: TrialInfo, wheel_circumference: float, verbose: bool = False
+) -> np.ndarray | None:
     position = degrees_to_cm(
         np.array(trial.rotary_encoder_position), wheel_circumference
     )
@@ -117,8 +120,8 @@
     assert len(position) == len(frame_position)
 
     # TODO: Think about step_size! Has to evenly divide the range, however we had it at 30 before (0-150; 150-180; ...)
-    first_position = 0      # had to set it to max so that rastermap has dataset w/o NaNs
-    last_position = 200     # had to set it to max so that rastermap has dataset w/o NaNs
+    first_position = 0  # had to set it to max so that rastermap has dataset w/o NaNs
+    last_position = 200  # had to set it to max so that rastermap has dataset w/o NaNs
     step_size = 1
     sampling_rate = 30
     speed_positions = get_speed_positions(
@@ -138,6 +141,7 @@
         print(f"Calculated speeds for {len(frame_speeds)} frames.")
         print(f"Sample speeds: {frame_speeds[:10]}")
     return frame_speeds
+
 
 def sort_matrix_peak(matrix: np.ndarray) -> np.ndarray:
     peak_indices = np.argmax(matrix, axis=1)
@@ -322,7 +326,12 @@
 
 
 def activity_trial_speed(
-    trial: TrialInfo, dff: np.ndarray, wheel_circumference: float, bin_size: int = 5, max_speed: int = 60, verbose: bool = False
+    trial: TrialInfo,
+    dff: np.ndarray,
+    wheel_circumference: float,
+    bin_size: int = 5,
+    max_speed: int = 60,
+    verbose: bool = False,
 ) -> np.ndarray | None:
     position = degrees_to_cm(
         np.array(trial.rotary_encoder_position), wheel_circumference
@@ -360,7 +369,9 @@
     for bin_start in range(start, int(max_speed), bin_size):
         if bin_start == 0:
             frame_idx_bin = [
-                frame_position[idx] for idx, sp in enumerate(speed_positions) if sp.speed == 0
+                frame_position[idx]
+                for idx, sp in enumerate(speed_positions)
+                if sp.speed == 0
             ]
             # TODO: Is the handling of speed = 0 correct?
             if len(frame_idx_bin) > 0:
@@ -375,7 +386,7 @@
             if bin_start <= sp.speed < bin_start + bin_size
         ]
         if len(frame_idx_bin) == 0:
-            dff_speed.append(np.zeros(dff.shape[0])) # speed = 0 gets included
+            dff_speed.append(np.zeros(dff.shape[0]))  # speed = 0 gets included
             continue
         dff_bin = dff[:, frame_idx_bin]
 
@@ -390,7 +401,11 @@
 
 
 def get_speed_activity(
-    trials: List[TrialInfo], dff: np.ndarray, wheel_circumference: float, bin_size: int = 5, max_speed: int = 60
+    trials: List[TrialInfo],
+    dff: np.ndarray,
+    wheel_circumference: float,
+    bin_size: int = 5,
+    max_speed: int = 60,
 ) -> np.ndarray:
     test_matrices = list()
 
@@ -402,7 +417,9 @@
         train_matrix = np.nanmean(
             np.array(
                 [
-                    activity_trial_speed(trials[idx], dff, wheel_circumference, bin_size, max_speed)
+                    activity_trial_speed(
+                        trials[idx], dff, wheel_circumference, bin_size, max_speed
+                    )
                     for idx in train_idx
                 ]
             ),
@@ -446,16 +463,21 @@
         < dff.shape[1]
     ), "Tiff is too short"
 
-<<<<<<< HEAD
     return dff
 
-def get_cached_sessions_by_type(mouse: str, supervised: bool = True) -> list[tuple[Cached2pSession, np.ndarray]]:
+
+def get_cached_sessions_by_type(
+    mouse: str, supervised: bool = True
+) -> list[tuple[Cached2pSession, np.ndarray]]:
     cached_sessions = list()
     for file in (HERE.parent / "data" / "cached_2p").glob(f"{mouse}_*.json"):
         with open(file, "r") as f:
             session = Cached2pSession.model_validate_json(f.read())
             if supervised:
-                if "learning day" in session.session_type.lower() and "unsupervised" not in session.session_type.lower():
+                if (
+                    "learning day" in session.session_type.lower()
+                    and "unsupervised" not in session.session_type.lower()
+                ):
                     dff = get_assert_dff(session)
                     cached_sessions.append((session, dff))
             else:
@@ -465,9 +487,14 @@
     cached_sessions.sort(key=lambda x: x[0].date)
     return cached_sessions
 
-def speed_cells_unsupervised(sessions: list[tuple[Cached2pSession, np.ndarray]]) -> None:
+
+def speed_cells_unsupervised(
+    sessions: list[tuple[Cached2pSession, np.ndarray]]
+) -> None:
     n_sessions = len(sessions)
-    fig, axes = plt.subplots(nrows=n_sessions, ncols=1, figsize=(5, n_sessions * 5), constrained_layout=True)
+    fig, axes = plt.subplots(
+        nrows=n_sessions, ncols=1, figsize=(5, n_sessions * 5), constrained_layout=True
+    )
     fig.suptitle("Unsupervised Sessions", fontsize=20)
     bin_size = 5
     max_speed = 60
@@ -480,7 +507,7 @@
             dff,
             get_wheel_circumference_from_rig("2P"),
             bin_size,
-            max_speed
+            max_speed,
         )
         num_speeds = data.shape[1]
         speeds = np.arange(0, num_speeds) * bin_size
@@ -494,16 +521,16 @@
         clb.ax.set_title("Normalised\nactivity", fontsize=12)
 
     plt.savefig(
-        HERE.parent
-        / "plots"
-        / "speed_cells"
-        / f"speed-cells-unsupervised-{mouse}", dpi=300
+        HERE.parent / "plots" / "speed_cells" / f"speed-cells-unsupervised-{mouse}",
+        dpi=300,
     )
 
 
 def speed_cells(sessions: list[tuple[Cached2pSession, np.ndarray]]) -> None:
     n_sessions = len(sessions)
-    fig, axes = plt.subplots(nrows=n_sessions, ncols=2, figsize=(12, n_sessions * 5), constrained_layout=True)
+    fig, axes = plt.subplots(
+        nrows=n_sessions, ncols=2, figsize=(12, n_sessions * 5), constrained_layout=True
+    )
     fig.suptitle("Supervised Sessions", fontsize=18)
     bin_size = 5
     max_speed = 60
@@ -514,19 +541,27 @@
         unrewarded_ax = axes[i, 1]
 
         rewarded_data = get_speed_activity(
-            [trial for trial in session.trials if trial_is_imaged(trial) and trial.texture_rewarded],
+            [
+                trial
+                for trial in session.trials
+                if trial_is_imaged(trial) and trial.texture_rewarded
+            ],
             dff,
             get_wheel_circumference_from_rig("2P"),
             bin_size,
-            max_speed
-        )
-    
+            max_speed,
+        )
+
         unrewarded_data = get_speed_activity(
-            [trial for trial in session.trials if trial_is_imaged(trial) and not trial.texture_rewarded],
+            [
+                trial
+                for trial in session.trials
+                if trial_is_imaged(trial) and not trial.texture_rewarded
+            ],
             dff,
             get_wheel_circumference_from_rig("2P"),
             bin_size,
-            max_speed
+            max_speed,
         )
 
         num_speeds_rewarded = rewarded_data.shape[1]
@@ -535,7 +570,9 @@
         unrewarded_speeds = np.arange(0, num_speeds_unrewarded) * bin_size
 
         im_rewarded = rewarded_ax.imshow(rewarded_data, aspect="auto", cmap="viridis")
-        rewarded_ax.set_title(f"{session.session_type} - {session.date} (Rewarded)", fontsize=10)
+        rewarded_ax.set_title(
+            f"{session.session_type} - {session.date} (Rewarded)", fontsize=10
+        )
         rewarded_ax.set_ylabel("cell number")
         rewarded_ax.set_xlabel("speed")
         rewarded_ax.set_xticks(np.arange(num_speeds_rewarded))
@@ -543,8 +580,12 @@
         clb_rewarded = fig.colorbar(im_rewarded, ax=rewarded_ax)
         clb_rewarded.ax.set_title("Normalised\nactivity", fontsize=12)
 
-        im_unrewarded = unrewarded_ax.imshow(unrewarded_data, aspect="auto", cmap="viridis")
-        unrewarded_ax.set_title(f"{session.session_type} - {session.date} (Unrewarded)", fontsize=10)
+        im_unrewarded = unrewarded_ax.imshow(
+            unrewarded_data, aspect="auto", cmap="viridis"
+        )
+        unrewarded_ax.set_title(
+            f"{session.session_type} - {session.date} (Unrewarded)", fontsize=10
+        )
         unrewarded_ax.set_ylabel("cell number")
         unrewarded_ax.set_xlabel("speed")
         unrewarded_ax.set_xticks(np.arange(num_speeds_unrewarded))
@@ -553,48 +594,57 @@
         clb_unrewarded.ax.set_title("Normalised\nactivity", fontsize=12)
 
     plt.savefig(
-        HERE.parent
-        / "plots"
-        / "speed_cells"
-        / f"speed-cells-supervised-{mouse}", dpi=300
-    )
+        HERE.parent / "plots" / "speed_cells" / f"speed-cells-supervised-{mouse}",
+        dpi=300,
+    )
+
 
 if __name__ == "__main__":
 
-    mice = ["JB016", "JB018", "JB019", "JB020", "JB021", "JB022", "JB023", "JB026", "JB027"] # "JB011", "JB014", "JB015"
+    mice = [
+        "JB016",
+        "JB018",
+        "JB019",
+        "JB020",
+        "JB021",
+        "JB022",
+        "JB023",
+        "JB026",
+        "JB027",
+    ]  # "JB011", "JB014", "JB015"
     # # mice = ["JB016", "JB018"]
     for mouse in mice:
-    # mouse = "JB021"
-    # dates = ["2024-12-12"]
-    
-    # for date in dates:
-    #     with open(HERE.parent / "data" / "cached_2p" / f"{mouse}_{date}.json", "r") as f:
-    #         session = Cached2pSession.model_validate_json(f.read())
-    #     print(f"Total number of trials: {len(session.trials)}")
-    #     print(
-    #         f"number of trials imaged {len([trial for trial in session.trials if trial_is_imaged(trial)])}"
-    #     )
-
-    #     dff = get_dff(mouse, date)
-
-    #     assert (
-    #         max(
-    #             trial.states_info[-1].closest_frame_start
-    #             for trial in session.trials
-    #             if trial.states_info[-1].closest_frame_start is not None
-    #         )
-    #         < dff.shape[1]
-    #     ), "Tiff is too short"
-
-    #     # for trial in session.trials:
-    #     #     speed_by_frame(trial=trial, wheel_circumference=get_wheel_circumference_from_rig("2P"), verbose=True)
-
-    #     if "unsupervised" in session.session_type.lower():
-    #         place_cells_unsupervised(session, dff)
-    #         speed_cells_unsupervised([(session, dff)])
-    #     else:
-    #         place_cells(session, dff)
-    #         speed_cells([(session, dff)])
+        # mouse = "JB021"
+        # dates = ["2024-12-12"]
+
+        # for date in dates:
+        #     with open(HERE.parent / "data" / "cached_2p" / f"{mouse}_{date}.json", "r") as f:
+        #         session = Cached2pSession.model_validate_json(f.read())
+        #     print(f"Total number of trials: {len(session.trials)}")
+        #     print(
+        #         f"number of trials imaged {len([trial for trial in session.trials if trial_is_imaged(trial)])}"
+        #     )
+
+        #     dff = get_dff(mouse, date)
+
+        #     assert (
+        #         max(
+        #             trial.states_info[-1].closest_frame_start
+        #             for trial in session.trials
+        #             if trial.states_info[-1].closest_frame_start is not None
+        #         )
+        #         < dff.shape[1]
+        #     ), "Tiff is too short"
+
+        #     # for trial in session.trials:
+        #     #     speed_by_frame(trial=trial, wheel_circumference=get_wheel_circumference_from_rig("2P"), verbose=True)
+
+        #     if "unsupervised" in session.session_type.lower():
+        #         place_cells_unsupervised(session, dff)
+        #         speed_cells_unsupervised([(session, dff)])
+        #     else:
+        #         place_cells(session, dff)
+        #         speed_cells([(session, dff)])
 
         unsupervised_sessions = get_cached_sessions_by_type(mouse, supervised=False)
         if unsupervised_sessions:
@@ -622,10 +672,4 @@
 
     # for cell in range(averaged.shape[0]):
     #     plt.plot(averaged[cell, :] + cell * 0.5)
-    # plt.show()
-=======
-    if "unsupervised" in session.session_type.lower():
-        place_cells_unsupervised(session, dff)
-    else:
-        place_cells(session, dff)
->>>>>>> 2b82eba2
+    # plt.show()