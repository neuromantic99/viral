--- conflicted
+++ resolved
@@ -12,10 +12,6 @@
 from ScanImageTiffReader import ScanImageTiffReader
 import numpy as np
 import pandas as pd
-<<<<<<< HEAD
-import pandas as pd
-=======
->>>>>>> 2b82eba2
 
 # Allow you to run the file directly, remove if exporting as a proper module
 HERE = Path(__file__).parent
@@ -37,10 +33,6 @@
     extract_TTL_chunks,
     find_chunk,
     get_sampling_rate,
-<<<<<<< HEAD
-    get_sampling_rate,
-=======
->>>>>>> 2b82eba2
     get_tiff_paths_in_directory,
     time_list_to_datetime,
     trial_is_imaged,
@@ -161,33 +153,22 @@
     stack_lengths_tiffs, epochs, all_tiff_timestamps = get_tiff_metadata(
         tiff_paths=tiff_paths
     )
-    print("Got tiff metadata")
-<<<<<<< HEAD
-    print("Got tiff metadata")
-=======
->>>>>>> 2b82eba2
 
     tdms_file = TdmsFile.read(tdms_path)
     group = tdms_file["Analog"]
     frame_clock = group["AI0"][:]
     behaviour_clock = group["AI1"][:]
-    daq_start_time = pd.Timestamp(
-        group.__dict__["properties"]["StartTime"]
-    ).to_pydatetime()
-<<<<<<< HEAD
-    daq_start_time = pd.Timestamp(
-        group.__dict__["properties"]["StartTime"]
-    ).to_pydatetime()
-=======
->>>>>>> 2b82eba2
 
     print(f"Time to load data: {time.time() - t1}")
 
-    sampling_rate = get_sampling_rate(frame_clock)
-<<<<<<< HEAD
-    sampling_rate = get_sampling_rate(frame_clock)
-=======
->>>>>>> 2b82eba2
+    # Bit of a hack as the sampling rate is not stored in the tdms file I think. I've used
+    # two different sampling rates: 1,000 and 10,000. The sessions should be between 30 and 100 minutes.
+    if 30 < len(frame_clock) / 1000 / 60 < 100:
+        sampling_rate = 1000
+    elif 30 < len(frame_clock) / 10000 / 60 < 100:
+        sampling_rate = 10000
+    else:
+        raise ValueError("Could not determine sampling rate")
 
     print(f"Sampling rate: {sampling_rate}")
 
@@ -254,13 +235,20 @@
             chunk_lens=chunk_lengths_daq,
             valid_frame_times=valid_frame_times,
             sampling_rate=sampling_rate,
-            daq_start_time=daq_start_time,
-<<<<<<< HEAD
-        )
-            daq_start_time=daq_start_time,
-=======
->>>>>>> 2b82eba2
-        )
+        )
+
+    first_trial_imaged = [trial for trial in trials if trial_is_imaged(trial)][0]
+    # Useful debugging plot
+    downscale = 5 if sampling_rate == 10000 else 1
+    # plt.plot(range(0, len(frame_clock), downscale), frame_clock[::downscale])
+    # plt.plot(behaviour_clock, color="blue")
+    # plt.plot(valid_frame_times, np.ones(len(valid_frame_times)), ".", color="green")
+    # plt.plot(
+    #     [valid_frame_times[first_trial_imaged.states_info[0].closest_frame_start], 10],
+    #     [1, 1],
+    #     ".",
+    #     color="red",
+    # )
 
     return trials
 
@@ -276,11 +264,6 @@
     if use_cache:
         temp_cache_path = Path("/Users/jamesrowland/Code/viral/data/temp_caches")
         if (temp_cache_path / f"{mouse_name}_{date}_stack_lengths.npy").exists():
-            print("Using cached tiff metadata")
-<<<<<<< HEAD
-            print("Using cached tiff metadata")
-=======
->>>>>>> 2b82eba2
             stack_lengths = np.load(
                 temp_cache_path / f"{mouse_name}_{date}_stack_lengths.npy"
             )
@@ -290,11 +273,6 @@
             )
             return stack_lengths, epochs, all_tiff_timestamps
 
-    print("Could not find cached tiff metadata. Reading tiffs (takes a long time)")
-<<<<<<< HEAD
-    print("Could not find cached tiff metadata. Reading tiffs (takes a long time)")
-=======
->>>>>>> 2b82eba2
     tiffs = [ScanImageTiffReader(str(tiff)) for tiff in tiff_paths]
     stack_lengths = [tiff.shape()[0] for tiff in tiffs]
     epochs = []
@@ -327,13 +305,8 @@
 
         # Check no dropped frames in the middle
         assert (
-            round(np.max(diffed), 3) == round(np.min(diffed), 3) == 0.033
-        ), f"Dropped frames in the middle based on tiff timestamps. Min diffed = {np.min(diffed)}, max diffed = {np.max(diffed)}"
-<<<<<<< HEAD
-            round(np.max(diffed), 3) == round(np.min(diffed), 3) == 0.033
-        ), f"Dropped frames in the middle based on tiff timestamps. Min diffed = {np.min(diffed)}, max diffed = {np.max(diffed)}"
-=======
->>>>>>> 2b82eba2
+            round(np.max(diffed), 4) == round(np.min(diffed), 4) == 0.0333
+        ), "Dropped frames in the middle based on tiff timestamps"
 
     if use_cache:
         for variable, name in zip(
@@ -355,11 +328,6 @@
     chunk_lens: np.ndarray,
     valid_frame_times: np.ndarray,
     sampling_rate: int,
-    daq_start_time: datetime,
-<<<<<<< HEAD
-    daq_start_time: datetime,
-=======
->>>>>>> 2b82eba2
 ) -> None:
     """Compares the timestamps in the tiff to the timestamps in the Daq (the time of the trigger, offset to the timestamp that the daq started)
     Currently works trial by trial which isn't really necessary.
@@ -389,21 +357,24 @@
 
         # The time in the tiff. Not sure if this is the end or the start of the tiff
         frame_datetime = chunk_start + timedelta(seconds=all_tiff_timestamps[frame])
-        frame_daq_time = daq_start_time + timedelta(
-            seconds=valid_frame_times[frame] / sampling_rate
-        )
-
-        offset = (frame_datetime - frame_daq_time).total_seconds()
-        assert abs(offset) < 0.01, "Tiff timestamp does not match daq timestamp"
-<<<<<<< HEAD
-        frame_daq_time = daq_start_time + timedelta(
-            seconds=valid_frame_times[frame] / sampling_rate
-        )
-
-        offset = (frame_datetime - frame_daq_time).total_seconds()
-        assert abs(offset) < 0.01, "Tiff timestamp does not match daq timestamp"
-=======
->>>>>>> 2b82eba2
+
+        # Datetime trial start is recorded in the behaviour file. But is aligned to a frame
+        # via the daq. So corresponds to the end of the frame (I think)
+        time_to_trial_start = (frame_datetime - datetime_trial_start).total_seconds()
+
+        frames_to_trial_start_offset = (
+            trial_start_daq - valid_frame_times[frame]
+        ) / sampling_rate
+
+        frame_timestamp_mismatch = time_to_trial_start + frames_to_trial_start_offset
+
+        # Email vidrio
+        # assert abs(frame_timestamp_mismatch) < 0.04
+
+        # This ~= -0.03. This means that the datetime is 30ms behind the frame clock
+        print(frame_timestamp_mismatch)
+
+    # The frame clock is the end of the frame. This
 
 
 def process_session(
@@ -441,12 +412,7 @@
 if __name__ == "__main__":
 
     # for mouse_name in ["JB017", "JB019", "JB020", "JB021", "JB022", "JB023"]:
-    redo = True
-<<<<<<< HEAD
-    for mouse_name in ["JB011"]:
-=======
-    for mouse_name in ["JB020"]:
->>>>>>> 2b82eba2
+    for mouse_name in ["JB018"]:
         metadata = gsheet2df(SPREADSHEET_ID, mouse_name, 1)
         for _, row in metadata.iterrows():
             try:
