--- conflicted
+++ resolved
@@ -680,14 +680,8 @@
 def main() -> None:
     """TODO: Can probably deprecate this as it's superceded by learning_stages.py"""
 
-<<<<<<< HEAD
-    redo = True
-    for mouse_name in ["JB031"]:
-=======
-    # for mouse_name in ["JB017", "JB019", "JB020", "JB021", "JB022", "JB023"]:
     redo = True
     for mouse_name in ["JB034"]:
->>>>>>> 19b1cd3b
         metadata = gsheet2df(SPREADSHEET_ID, mouse_name, 1)
         for _, row in metadata.iterrows():
             try:
