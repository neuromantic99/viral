--- conflicted
+++ resolved
@@ -668,19 +668,13 @@
 def main() -> None:
     """TODO: Can probably deprecate this as it's superceded by learning_stages.py"""
 
-<<<<<<< HEAD
     # for mouse_name in ["JB017", "JB019", "JB020", "JB021", "JB022", "JB023"]:
     redo = True
     for mouse_name in ["JB034"]:
-=======
-    redo = False
-    for mouse_name in ["JB030", "JB031", "JB032", "JB033", "JB034", "JB035"]:
->>>>>>> 0a250832
         metadata = gsheet2df(SPREADSHEET_ID, mouse_name, 1)
         for _, row in metadata.iterrows():
             try:
-<<<<<<< HEAD
-                print(f"the type is {row['Type']}")
+                print(f"The type is {row['Type']}")
                 date = row["Date"]
                 session_type = row["Type"].lower()
                 try:
@@ -693,26 +687,7 @@
                     print(f"Skipping {mouse_name} {date} as already exists")
                     continue
 
-                if (
-                    "learning day" not in session_type
-                    and "reversal learning" not in session_type
-                    and "unsupervised" not in session_type
-                ):
-=======
-                print(f"The type is {row['Type']}")
-                date = row["Date"]
-                session_type = row["Type"].lower()
-                if (
-                    not redo
-                    and (
-                        HERE.parent / "data" / "cached_2p" / f"{mouse_name}_{date}.json"
-                    ).exists()
-                ):
-                    print(f"Skipping {mouse_name} {date} as already exists")
-                    continue
-
                 if "learning" not in session_type:
->>>>>>> 0a250832
                     print(f"Skipping {mouse_name} {date} {session_type}")
                     continue
                 try:
