--- conflicted
+++ resolved
@@ -674,16 +674,9 @@
 
 def main() -> None:
     """TODO: Can probably deprecate this as it's superceded by learning_stages.py"""
-<<<<<<< HEAD
-    # for mouse_name in ["JB017", "JB019", "JB020", "JB021", "JB022", "JB023"]:
 
     redo = True
     for mouse_name in ["JB031"]:
-=======
-
-    redo = False
-    for mouse_name in ["JB030", "JB031", "JB032", "JB033", "JB034", "JB035"]:
->>>>>>> 0a250832
         metadata = gsheet2df(SPREADSHEET_ID, mouse_name, 1)
         for _, row in metadata.iterrows():
             try:
