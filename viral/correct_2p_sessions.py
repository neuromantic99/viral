"""cache_2p_sessions.py is responsible for adding frame stamps and time stamps to behavioural event data.
It processes imaging files (.tiff), behavioural events (trial.json), and the corresponding synchronisation file (DAQami) as inputs,
performing a series of checks before appending this information.
However, a range of user-dependent or experimental circumstances can occasionally cause the caching process to fail.
In these cases, manual correction is required."""

import sys
import numpy as np
from pathlib import Path
from typing import Callable

HERE = Path(__file__).parent
sys.path.append(str(HERE.parent))
sys.path.append(str(HERE.parent.parent))

from viral.models import SessionCorrection

session_corrections = dict()


def register_correction(mouse_name: str, date: str) -> Callable:
    """
    Decorator to register manual session corrections.
    """

    def decorator(func: Callable) -> Callable:
        session_corrections[(mouse_name, date)] = func
        return func

    return decorator


def apply_session_correction(
    mouse_name: str,
    date: str,
    epochs: np.ndarray,
    all_tiff_timestamps: np.ndarray,
    stack_lengths_tiffs: np.ndarray,
    chunk_lengths_daq: np.ndarray,
    frame_times_daq: np.ndarray,
) -> SessionCorrection:
    if (mouse_name, date) in session_corrections:
        print("Applying manual session corrections")
        correction_func = session_corrections[(mouse_name, date)]
        c = correction_func(
            SessionCorrection(
                epochs=epochs,
                all_tiff_timestamps=all_tiff_timestamps,
                stack_lengths_tiffs=stack_lengths_tiffs,
                chunk_lengths_daq=chunk_lengths_daq,
                frame_times_daq=frame_times_daq,
                offset_after_pre_epoch=0,
            )
        )
        assert sum(c.chunk_lengths_daq) == len(c.frame_times_daq)
        # I found a bug where if you deleted a column of the epochs array in a session correction,
        # all the assertions would pass and save the session cache regardless.
        # It is fixed now, but these assertions are here to ensure it does not happen again.
        assert c.epochs.shape[0] == len(
            c.stack_lengths_tiffs
        ), "There should be one epoch per tiff stack"
        assert (
            c.epochs.shape[1] == 6
        ), "Each epoch should have 6 values (year, month, ...)"
        return c

    return SessionCorrection(
        epochs=epochs,
        all_tiff_timestamps=all_tiff_timestamps,
        stack_lengths_tiffs=stack_lengths_tiffs,
        chunk_lengths_daq=chunk_lengths_daq,
        frame_times_daq=frame_times_daq,
        offset_after_pre_epoch=0,
    )


# epochs:               (n_tiffs, 6);   start time of each tiff file (they are in a matlab format, hence each epoch has 6 values)
# all_tiff_timestamps:  (n_frames);     timestamps of each frame in all tiff files (in seconds since start of the DAQ)
# stack_lengths_tiffs:  (n_tiffs,);     length of each tiff stack (in frames)
# chunk_lengths_daq:    (n_chunks,);    length of each daq chunk (in frames), i.e. all frame pulses emitted by the frame clock and recorded by the DAQ
# frame_times_daq:      (n_frames,);    timestamps of each frame in the DAQ (in time units of the DAQ, usually 10000 Hz, but depending on the DAQ sampling rate)

# In principle, the following rules apply to all sessions and are either checked by assertions directly or will cause other assertions to fail:
# 1. sum(chunk_lengths_daq) == len(frame_times_daq), i.e. total number of frames in the DAQ must match total number of frame timestamps
# 2. epochs.shape[0] == len(stack_lengths_tiffs), i.e. there must be one epoch per tiff stack
# 3. for each chunk of imaging, the chunk_length_daq can be 0-3 frames short of stack_length_tiff (see get_valid_frame_times())

# So, if applying certain corrections, it must be ensured that the above rules are still satisfied.
# See explanations in the individual corrections below.


# Session corrections ordered by mouse name and date.


@register_correction("JB031", "2025-03-31")
def jb031_2025_03_31(c: SessionCorrection) -> SessionCorrection:
    # stack_lengths_tiffs
    # array([   161,  27000,    294, 113116,    165,  23307])
    # chunk_lengths_daq
    # array([  1325,   3224,    147,    296, 113118,    167,  23309,    657])
    # extremely troubled recording
    # I. daq was started after the pre-session epoch, with probably one accidental grab (very first tiff)
    # II. probably three "focus" without grabbing before the session
    # III. recording of the post-session epoch crashed
    # IV. probably one more "focus" without grabbing, which did not result in another grab
    c.stack_lengths_tiffs = np.array([294, 113116, 165, 23307])
    c.chunk_lengths_daq = np.array([296, 113118, 167, 23309])
    bad_tiff_len = sum([161, 27000])
    c.all_tiff_timestamps = c.all_tiff_timestamps[bad_tiff_len:]
    # epochs refer to the start time of each tiff file!!! they are in a matlab format, that's why each epoch has 6 values
    c.epochs = np.delete(c.epochs, [0, 1], axis=0)  # remove rows 1 and 2
    bad_daq_len_pre = sum([1325, 3224, 147])
    bad_daq_len_post = 657
    c.frame_times_daq = c.frame_times_daq[bad_daq_len_pre:-bad_daq_len_post]
    # TODO: the last chunk is shorter than 15 mins / 27,000 frames, do we need to remove the session?
    return SessionCorrection(
        epochs=c.epochs,
        all_tiff_timestamps=c.all_tiff_timestamps,
        stack_lengths_tiffs=c.stack_lengths_tiffs,
        chunk_lengths_daq=c.chunk_lengths_daq,
        frame_times_daq=c.frame_times_daq,
        offset_after_pre_epoch=27000,
    )


# Ex.: classic case of manual 'focus' without grabbing, resulting in a tiff stack with no associated DAQ chunk.
# The signals in the DAQ files have to be deleted, i.e. in chunk_lengths_daq and frame_times_daq.
@register_correction("JB031", "2025-04-01")
def jb031_2025_04_01(c: SessionCorrection) -> SessionCorrection:
    # stack_lengths_tiffs
    # array([27000, 94469, 16183, 27000])
    # chunk_lengths_daq
    # array([27000,   246,   423, 94471, 16185, 27000])
    c.chunk_lengths_daq = np.delete(c.chunk_lengths_daq, [1, 2])
    c.frame_times_daq = np.concatenate(
        [c.frame_times_daq[:27000], c.frame_times_daq[sum([27000, 246, 423]) :]]
    )
    return SessionCorrection(
        epochs=c.epochs,
        all_tiff_timestamps=c.all_tiff_timestamps,
        stack_lengths_tiffs=c.stack_lengths_tiffs,
        chunk_lengths_daq=c.chunk_lengths_daq,
        frame_times_daq=c.frame_times_daq,
        offset_after_pre_epoch=0,
    )


# Ex.: Classic case of starting the DAQ after the pre-session epoch, resulting in a tiff stack with no associated DAQ chunk.
# The first tiff has to be removed from the syncing, i.e. in stack_lengths_tiffs, all_tiff_timestamps and epochs.
# The 'offset_after_pre_epoch' is set to the length of the first tiff stack,
# so that the DAQ signals keep on being aligned while the pre_session_epoch will be skipped.
@register_correction("JB031", "2025-04-02")
def jb031_2025_04_02(c: SessionCorrection) -> SessionCorrection:
    # stack_lengths_tiffs
    # array([ 27000, 147798,  27000])
    # chunk_lengths_daq
    # array([147800,  27000])
    c.stack_lengths_tiffs = np.delete(c.stack_lengths_tiffs, 0)
    c.all_tiff_timestamps = c.all_tiff_timestamps[27000:]
    c.epochs = np.delete(c.epochs, 0, axis=0)
    return SessionCorrection(
        epochs=c.epochs,
        all_tiff_timestamps=c.all_tiff_timestamps,
        stack_lengths_tiffs=c.stack_lengths_tiffs,
        chunk_lengths_daq=c.chunk_lengths_daq,
        frame_times_daq=c.frame_times_daq,
        offset_after_pre_epoch=27000,
    )


@register_correction("JB031", "2025-04-03")
def jb031_2025_04_03(c: SessionCorrection) -> SessionCorrection:
    # stack_lengths_tiffs
    # array([ 27000, 116771,  27000])
    # chunk_lengths_daq
    # array([ 27000, 116773,     46,  27000,   3028,   2634])
    c.chunk_lengths_daq = np.delete(c.chunk_lengths_daq, [2, 4, 5])
    c.frame_times_daq = np.concatenate(
        [
            c.frame_times_daq[0:27000],
            c.frame_times_daq[27000 : sum([27000, 116773])],
            c.frame_times_daq[
                sum([27000, 116773, 46]) : sum([27000, 116773, 46, 27000])
            ],
        ]
    )
    return SessionCorrection(
        epochs=c.epochs,
        all_tiff_timestamps=c.all_tiff_timestamps,
        stack_lengths_tiffs=c.stack_lengths_tiffs,
        chunk_lengths_daq=c.chunk_lengths_daq,
        frame_times_daq=c.frame_times_daq,
        offset_after_pre_epoch=0,
    )


# Ex.: Classic case of hitting 'focus' without grabbing before the session.
# Again, the signals in the DAQ files have to be deleted, i.e. in chunk_lengths_daq and frame_times_daq.
@register_correction("JB031", "2025-04-04")
def jb031_2025_04_04(c: SessionCorrection) -> SessionCorrection:
    # stack_lengths_tiffs
    # array([ 27000, 108943,  27000])
    # chunk_lengths_daq
    # array([   104,  27000, 108945,  27000])
    c.chunk_lengths_daq = np.delete(c.chunk_lengths_daq, 0)
    c.frame_times_daq = c.frame_times_daq[104:]
<<<<<<< HEAD
=======
    return SessionCorrection(
        epochs=c.epochs,
        all_tiff_timestamps=c.all_tiff_timestamps,
        stack_lengths_tiffs=c.stack_lengths_tiffs,
        chunk_lengths_daq=c.chunk_lengths_daq,
        frame_times_daq=c.frame_times_daq,
        offset_after_pre_epoch=0,
    )


@register_correction("JB032", "2025-03-27")
def jb032_2025_03_27(c: SessionCorrection) -> SessionCorrection:
    # stack_lengths_tiffs
    # array([ 27000,   6319, 104990,  12172,  27000,    113])
    # chunk_lengths_daq
    # array([ 27000,   6321, 104992,  12174,    868,  27000,    115])
    # TODO: check if all of this makes sense??
    # Deleting last tiff after post epoch, getting rid of focus w/o grabbing before post epoch
    c.stack_lengths_tiffs = np.delete(c.stack_lengths_tiffs, [5])
    c.epochs = np.delete(c.epochs, [5], axis=0)
    c.all_tiff_timestamps = c.all_tiff_timestamps[
        : sum([27000, 6319, 104990, 12172, 27000])
    ]
    c.chunk_lengths_daq = np.delete(c.chunk_lengths_daq, [4, 6])
    c.frame_times_daq = np.concatenate(
        [
            c.frame_times_daq[0 : sum([27000, 6321, 104992, 12174])],
            c.frame_times_daq[
                sum([27000, 6321, 104992, 12174, 868]) : sum(
                    [27000, 6321, 104992, 12174, 868, 27000]
                )
            ],
        ]
    )
>>>>>>> 0a250832
    return SessionCorrection(
        epochs=c.epochs,
        all_tiff_timestamps=c.all_tiff_timestamps,
        stack_lengths_tiffs=c.stack_lengths_tiffs,
        chunk_lengths_daq=c.chunk_lengths_daq,
        frame_times_daq=c.frame_times_daq,
        offset_after_pre_epoch=0,
    )


@register_correction("JB032", "2025-04-01")
def jb032_2025_04_01(c: SessionCorrection) -> SessionCorrection:
    # stack_lengths_tiffs
    # array([27000,  3500,   132,  3914, 44414, 61165, 27000])
    # chunk_lengths_daq
    # array([27000,  3502,   134,  3916,  2657, 44416, 61167,    11, 27000])
    # the daq signals without any associated tiffs are due to focussing without grabbing
    c.chunk_lengths_daq = np.delete(c.chunk_lengths_daq, [4, 7])
    c.frame_times_daq = np.concatenate(
        [
            c.frame_times_daq[: sum([27000, 3502, 134, 3916])],
            c.frame_times_daq[
                sum([27000, 3502, 134, 3916, 2657]) : sum(
                    [27000, 3502, 134, 3916, 2657, 44416, 61167]
                )
            ],
            c.frame_times_daq[
                sum(
                    [
                        27000,
                        3502,
                        134,
                        3916,
                        2657,
                        44416,
                        61167,
                        11,
                    ]
                ) :
            ],
        ]
    )
<<<<<<< HEAD
=======
    return SessionCorrection(
        epochs=c.epochs,
        all_tiff_timestamps=c.all_tiff_timestamps,
        stack_lengths_tiffs=c.stack_lengths_tiffs,
        chunk_lengths_daq=c.chunk_lengths_daq,
        frame_times_daq=c.frame_times_daq,
        offset_after_pre_epoch=0,
    )


@register_correction("JB033", "2025-03-20")
def jb033_2025_03_20(c: SessionCorrection) -> SessionCorrection:
    # stack_lengths_tiffs
    # array([  3215,    464,  28014, 122997,    105,  29148])
    # chunk_lengths_daq
    # array([   466,  28016, 122999,    107,  29151])
    # Deleting the first two grabs (3215; 464, 466 respectively) before the pre epoch
    c.stack_lengths_tiffs = np.delete(c.stack_lengths_tiffs, [0, 1])
    c.epochs = np.delete(c.epochs, [0, 1], axis=0)
    c.chunk_lengths_daq = np.delete(c.chunk_lengths_daq, [0])
    c.frame_times_daq = c.frame_times_daq[466:]
    c.all_tiff_timestamps = c.all_tiff_timestamps[3215 + 464 :]
    return SessionCorrection(
        epochs=c.epochs,
        all_tiff_timestamps=c.all_tiff_timestamps,
        stack_lengths_tiffs=c.stack_lengths_tiffs,
        chunk_lengths_daq=c.chunk_lengths_daq,
        frame_times_daq=c.frame_times_daq,
        offset_after_pre_epoch=0,
    )


@register_correction("JB033", "2025-06-17")
def jb033_2025_06_17(c: SessionCorrection) -> SessionCorrection:
    # stack_lengths_tiffs
    # array([ 1165, 27000, 54293, 17594, 49112, 27000])
    # chunk_lengths_daq
    # array([27000, 54295, 17596, 49115, 27000])
    c.stack_lengths_tiffs = np.delete(c.stack_lengths_tiffs, [0])
    c.epochs = np.delete(c.epochs, [0], axis=0)
    c.all_tiff_timestamps = c.all_tiff_timestamps[1165:]
>>>>>>> 0a250832
    return SessionCorrection(
        epochs=c.epochs,
        all_tiff_timestamps=c.all_tiff_timestamps,
        stack_lengths_tiffs=c.stack_lengths_tiffs,
        chunk_lengths_daq=c.chunk_lengths_daq,
        frame_times_daq=c.frame_times_daq,
        offset_after_pre_epoch=0,
    )<|MERGE_RESOLUTION|>--- conflicted
+++ resolved
@@ -1,3 +1,9 @@
+"""cache_2p_sessions.py is responsible for adding frame stamps and time stamps to behavioural event data.
+It processes imaging files (.tiff), behavioural events (trial.json), and the corresponding synchronisation file (DAQami) as inputs,
+performing a series of checks before appending this information.
+However, a range of user-dependent or experimental circumstances can occasionally cause the caching process to fail.
+In these cases, manual correction is required."""
+
 """cache_2p_sessions.py is responsible for adding frame stamps and time stamps to behavioural event data.
 It processes imaging files (.tiff), behavioural events (trial.json), and the corresponding synchronisation file (DAQami) as inputs,
 performing a series of checks before appending this information.
@@ -64,6 +70,18 @@
         ), "Each epoch should have 6 values (year, month, ...)"
         return c
 
+        assert sum(c.chunk_lengths_daq) == len(c.frame_times_daq)
+        # I found a bug where if you deleted a column of the epochs array in a session correction,
+        # all the assertions would pass and save the session cache regardless.
+        # It is fixed now, but these assertions are here to ensure it does not happen again.
+        assert c.epochs.shape[0] == len(
+            c.stack_lengths_tiffs
+        ), "There should be one epoch per tiff stack"
+        assert (
+            c.epochs.shape[1] == 6
+        ), "Each epoch should have 6 values (year, month, ...)"
+        return c
+
     return SessionCorrection(
         epochs=epochs,
         all_tiff_timestamps=all_tiff_timestamps,
@@ -72,6 +90,24 @@
         frame_times_daq=frame_times_daq,
         offset_after_pre_epoch=0,
     )
+
+
+# epochs:               (n_tiffs, 6);   start time of each tiff file (they are in a matlab format, hence each epoch has 6 values)
+# all_tiff_timestamps:  (n_frames);     timestamps of each frame in all tiff files (in seconds since start of the DAQ)
+# stack_lengths_tiffs:  (n_tiffs,);     length of each tiff stack (in frames)
+# chunk_lengths_daq:    (n_chunks,);    length of each daq chunk (in frames), i.e. all frame pulses emitted by the frame clock and recorded by the DAQ
+# frame_times_daq:      (n_frames,);    timestamps of each frame in the DAQ (in time units of the DAQ, usually 10000 Hz, but depending on the DAQ sampling rate)
+
+# In principle, the following rules apply to all sessions and are either checked by assertions directly or will cause other assertions to fail:
+# 1. sum(chunk_lengths_daq) == len(frame_times_daq), i.e. total number of frames in the DAQ must match total number of frame timestamps
+# 2. epochs.shape[0] == len(stack_lengths_tiffs), i.e. there must be one epoch per tiff stack
+# 3. for each chunk of imaging, the chunk_length_daq can be 0-3 frames short of stack_length_tiff (see get_valid_frame_times())
+
+# So, if applying certain corrections, it must be ensured that the above rules are still satisfied.
+# See explanations in the individual corrections below.
+
+
+# Session corrections ordered by mouse name and date.
 
 
 # epochs:               (n_tiffs, 6);   start time of each tiff file (they are in a matlab format, hence each epoch has 6 values)
@@ -125,6 +161,8 @@
 
 # Ex.: classic case of manual 'focus' without grabbing, resulting in a tiff stack with no associated DAQ chunk.
 # The signals in the DAQ files have to be deleted, i.e. in chunk_lengths_daq and frame_times_daq.
+# Ex.: classic case of manual 'focus' without grabbing, resulting in a tiff stack with no associated DAQ chunk.
+# The signals in the DAQ files have to be deleted, i.e. in chunk_lengths_daq and frame_times_daq.
 @register_correction("JB031", "2025-04-01")
 def jb031_2025_04_01(c: SessionCorrection) -> SessionCorrection:
     # stack_lengths_tiffs
@@ -145,6 +183,10 @@
     )
 
 
+# Ex.: Classic case of starting the DAQ after the pre-session epoch, resulting in a tiff stack with no associated DAQ chunk.
+# The first tiff has to be removed from the syncing, i.e. in stack_lengths_tiffs, all_tiff_timestamps and epochs.
+# The 'offset_after_pre_epoch' is set to the length of the first tiff stack,
+# so that the DAQ signals keep on being aligned while the pre_session_epoch will be skipped.
 # Ex.: Classic case of starting the DAQ after the pre-session epoch, resulting in a tiff stack with no associated DAQ chunk.
 # The first tiff has to be removed from the syncing, i.e. in stack_lengths_tiffs, all_tiff_timestamps and epochs.
 # The 'offset_after_pre_epoch' is set to the length of the first tiff stack,
@@ -196,6 +238,8 @@
 
 # Ex.: Classic case of hitting 'focus' without grabbing before the session.
 # Again, the signals in the DAQ files have to be deleted, i.e. in chunk_lengths_daq and frame_times_daq.
+# Ex.: Classic case of hitting 'focus' without grabbing before the session.
+# Again, the signals in the DAQ files have to be deleted, i.e. in chunk_lengths_daq and frame_times_daq.
 @register_correction("JB031", "2025-04-04")
 def jb031_2025_04_04(c: SessionCorrection) -> SessionCorrection:
     # stack_lengths_tiffs
@@ -204,8 +248,6 @@
     # array([   104,  27000, 108945,  27000])
     c.chunk_lengths_daq = np.delete(c.chunk_lengths_daq, 0)
     c.frame_times_daq = c.frame_times_daq[104:]
-<<<<<<< HEAD
-=======
     return SessionCorrection(
         epochs=c.epochs,
         all_tiff_timestamps=c.all_tiff_timestamps,
@@ -240,7 +282,6 @@
             ],
         ]
     )
->>>>>>> 0a250832
     return SessionCorrection(
         epochs=c.epochs,
         all_tiff_timestamps=c.all_tiff_timestamps,
@@ -283,8 +324,6 @@
             ],
         ]
     )
-<<<<<<< HEAD
-=======
     return SessionCorrection(
         epochs=c.epochs,
         all_tiff_timestamps=c.all_tiff_timestamps,
@@ -326,7 +365,6 @@
     c.stack_lengths_tiffs = np.delete(c.stack_lengths_tiffs, [0])
     c.epochs = np.delete(c.epochs, [0], axis=0)
     c.all_tiff_timestamps = c.all_tiff_timestamps[1165:]
->>>>>>> 0a250832
     return SessionCorrection(
         epochs=c.epochs,
         all_tiff_timestamps=c.all_tiff_timestamps,
