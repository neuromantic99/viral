<<<<<<< HEAD
[submodule "external/OASIS"]
	path = external/OASIS
	url = https://github.com/j-friedrich/OASIS.git
=======
>>>>>>> 19b1cd3b
[submodule "OASIS"]
	path = OASIS
	url = https://github.com/j-friedrich/OASIS.git<|MERGE_RESOLUTION|>--- conflicted
+++ resolved
@@ -1,9 +1,6 @@
-<<<<<<< HEAD
-[submodule "external/OASIS"]
-	path = external/OASIS
+[submodule "OASIS"]
+	path = OASIS
 	url = https://github.com/j-friedrich/OASIS.git
-=======
->>>>>>> 19b1cd3b
 [submodule "OASIS"]
 	path = OASIS
 	url = https://github.com/j-friedrich/OASIS.git