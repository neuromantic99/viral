--- conflicted
+++ resolved
@@ -23,22 +23,13 @@
 - Go to oauth consent screen / audience tab and put your app into production from testing / publish the app
 
 ## Constants
-<<<<<<< HEAD
 
 - You will need to set your local path to the server. To do this, make a copy of constants_TEMPLATE.py and rename it to constants.py. Then fill out appropriate values.
 
-## Oasis installation
+## Install OASIS submodule
 
-- git submodule add https://github.com/j-friedrich/OASIS.git OASIS
-- In the oasis directory
-  pip install --no-binary :all: --no-build-isolation .
-=======
-* You will need to set your local path to the server. To do this, make a copy of constants_TEMPLATE.py and rename it to constants.py. Then fill out appropriate values.
+- You will need to install the OASIS submodule from its repo to perform custom OASIS deconvolution:
 
-
-## Install OASIS submodule
-* You will need to install the OASIS submodule from its repo to perform custom OASIS deconvolution:
 1. `git submodule add <https://github.com/j-friedrich/OASIS.git> OASIS`
 2. `cd OASIS`
-3. `python setup.py build_ext -i`
->>>>>>> 19b1cd3b
+3. `python setup.py build_ext -i`