from pathlib import Path
from typing import List
import numpy as np
from pydantic import BaseModel

from viral.imaging_utils import extract_TTL_chunks
from viral.models import SpeedPosition
from viral.utils import (
<<<<<<< HEAD
    array_bin_mean,
=======
>>>>>>> c026d888
    get_speed_positions,
    threshold_detect_edges,
    get_session_type,
)


def compare_pydantic_models(
    a: BaseModel | List[BaseModel], b: BaseModel | List[BaseModel]
) -> bool:

    if isinstance(a, list):
        assert isinstance(b, list)
        return all(compare_pydantic_models(x, y) for x, y in zip(a, b))

    assert not isinstance(b, list)
    return a.model_dump() == b.model_dump()


def test_get_speed_positions_basic() -> None:

    position = np.array([0, 1, 2, 3, 4, 5, 6, 7, 8, 9])

    result = get_speed_positions(
        position=position,
        first_position=0,
        last_position=10,
        step_size=5,
        sampling_rate=10,
    )

    assert compare_pydantic_models(
        result,
        [
            SpeedPosition(position_start=0, position_stop=5, speed=10.0),
            SpeedPosition(position_start=5, position_stop=10, speed=10.0),
        ],
    )


def test_get_speed_positions_speed_change() -> None:

    position = np.array([1, 1, 1, 1, 1, 5, 6])

    result = get_speed_positions(
        position=position,
        first_position=0,
        last_position=10,
        step_size=5,
        sampling_rate=10,
    )

    assert compare_pydantic_models(
        result,
        [
            SpeedPosition(position_start=0, position_stop=5, speed=10),
            SpeedPosition(position_start=5, position_stop=10, speed=25),
        ],
    )


def test_get_speed_positions_one_bin() -> None:

    position = np.array([1, 1, 1, 1, 1, 5, 6])

    result = get_speed_positions(
        position=position,
        first_position=0,
        last_position=3,
        step_size=3,
        sampling_rate=10,
    )

    assert compare_pydantic_models(
        result,
        [
            SpeedPosition(position_start=0, position_stop=3, speed=6),
        ],
    )


def test_no_crossings() -> None:
    # Signal never crosses the threshold
    signal = np.array([0, 0.5, 0.7, 0.8])
    threshold = 1.0
    rising, falling = threshold_detect_edges(signal, threshold)
    assert len(rising) == 0, "There should be no rising edges"
    assert len(falling) == 0, "There should be no falling edges"


def test_single_rising_and_falling() -> None:
    # Single crossing above and then below the threshold
    signal = np.array([0, 1, 2, 1, 0])
    threshold = 1.5
    rising, falling = threshold_detect_edges(signal, threshold)
    assert np.array_equal(rising, [2]), "Expected a single rising edge at index 2"
    assert np.array_equal(falling, [3]), "Expected a single falling edge at index 3"


def test_multiple_crossings() -> None:
    # Multiple crossings
    signal = np.array([0, 2, 0, 3, 0, 4, 0])
    threshold = 1.5
    rising, falling = threshold_detect_edges(signal, threshold)
    assert np.array_equal(
        rising, [1, 3, 5]
    ), "Expected rising edges at indices 1, 3, and 5"
    assert np.array_equal(
        falling, [2, 4, 6]
    ), "Expected falling edges at indices 2, 4, and 6"


def test_threshold_edge_case() -> None:
    # Signal values exactly at the threshold
    signal = np.array([1.5, 1.5, 2.0, 1.5, 0])
    threshold = 1.5
    rising, falling = threshold_detect_edges(signal, threshold)
    assert np.array_equal(rising, [2]), "Expected a rising edge at index 2"
    assert np.array_equal(falling, [3]), "Expected a falling edge at index 3"


def test_signal_just_meets_threshold() -> None:
    # Signal that exactly touches the threshold but doesn't cross it
    signal = np.array([1.5, 1.5, 1.5, 1.5])
    threshold = 1.5
    rising, falling = threshold_detect_edges(signal, threshold)
    assert (
        len(rising) == 0
    ), "There should be no rising edges as the signal is at the threshold"
    assert (
        len(falling) == 0
    ), "There should be no falling edges as the signal is at the threshold"


def test_regular_frame_clock_intervals() -> None:
    sampling_rate = 1000
    frame_clock = np.zeros(1000)
    frame_clock[::30] = 5

    frame_times, chunk_lens = extract_TTL_chunks(frame_clock, sampling_rate)

    # Check that the length of the detected frames is as expected
    assert len(frame_times) == len(frame_clock[::30])
    assert np.array_equal(np.array([34]), chunk_lens)


def test_frame_clock_with_single_gap() -> None:
    # Frame clock with a single larger gap, should split into two chunks
    sampling_rate = 1000
    frame_clock1 = np.zeros(2000)
    frame_clock1[::30] = 5

    frame_clock2 = np.zeros(5000)

    frame_clock3 = np.zeros(3000)
    frame_clock3[::30] = 5

    frame_clock = np.hstack((frame_clock1, frame_clock2, frame_clock3))

    frame_times, chunk_lens = extract_TTL_chunks(frame_clock, sampling_rate)

    # Check that chunk length splits into two parts as expected
    assert len(chunk_lens) == 2
    # Ensure chunks are roughly half each of 33 expected intervals
    assert len(frame_times) == len(frame_clock1[::30]) + len(frame_clock3[::30])


def test_multiple_gaps_in_frame_clock() -> None:
    # Frame clock with multiple large gaps, expecting multiple chunks
    sampling_rate = 1000
    frame_clock = np.zeros(30000)
    frame_clock[::30] = 5
    frame_clock[500:1600] = 0  # First gap
    frame_clock[12000:14000] = 0  # Second gap
    frame_clock[25000:28000] = 0  # Third gap

    frame_times, chunk_lens = extract_TTL_chunks(frame_clock, sampling_rate)

    # Expect 4 chunks due to 3 gaps introduced
    assert len(chunk_lens) == 4
    # Sum of chunk lengths should equal total frames detected
    assert sum(chunk_lens) == len(frame_times)
    assert len(frame_times) == np.sum(frame_clock == 5)


def test_chunk_len_correct() -> None:
    sampling_rate = 10
    frame_clock = np.zeros(100)

    frame_clock[1] = 5
    frame_clock[2] = 0
    frame_clock[3] = 5
    frame_clock[4] = 0
    frame_clock[5] = 5

    frame_clock[50] = 5
    frame_clock[51] = 0
    frame_clock[52] = 5
    frame_clock[53] = 0
    frame_clock[54] = 5
    frame_clock[55] = 0
    frame_clock[56] = 5

    frame_clock[70] = 5
    frame_clock[71] = 0
    frame_clock[72] = 5
    frame_clock[73] = 0
    frame_clock[74] = 5

    frame_times, chunk_lens = extract_TTL_chunks(frame_clock, sampling_rate)

    assert len(chunk_lens) == 3
    assert chunk_lens[0] == 3 and chunk_lens[1] == 4 and chunk_lens[2] == 3
    assert len(frame_times) == np.sum(frame_clock == 5)


def test_get_session_type() -> None:
    session_name = "Learning day 1"
    expected = "learning"
    result = get_session_type(session_name)
    assert result == expected

    session_name = "Reversal learning day 2"
    expected = "reversal"
    result = get_session_type(session_name)
    assert result == expected

    session_name = "Recall learning day 3"
    expected = "recall"
    result = get_session_type(session_name)
    assert result == expected

    session_name = "Recall reversal learning day 4"
    expected = "recall_reversal"
    result = get_session_type(session_name)
    assert result == expected


def test_array_bin_mean() -> None:
    input = np.array([[1, 2, 3, 4], [4, 5, 6, 7]])
    result = array_bin_mean(input, bin_size=2)
    expected = np.array([[1.5, 3.5], [4.5, 6.5]])
    np.testing.assert_array_equal(result, expected)


def test_array_bin_mean_bin_size_array_not_divisible_along_bin_size() -> None:
    input = np.array([[1, 2, 3, 4, 5], [4, 5, 6, 7, 8]])
    result = array_bin_mean(input, bin_size=3)
    expected = np.array([[2, 4.5], [5, 7.5]])
    np.testing.assert_array_equal(result, expected)


def test_array_bin_mean_other_axis() -> None:
    input = np.array([[1, 2, 3, 4], [4, 5, 6, 7]])
    result = array_bin_mean(input, bin_size=2, axis=0)
    expected = np.array([[2.5, 3.5, 4.5, 5.5]])
    np.testing.assert_array_equal(result, expected)<|MERGE_RESOLUTION|>--- conflicted
+++ resolved
@@ -6,10 +6,6 @@
 from viral.imaging_utils import extract_TTL_chunks
 from viral.models import SpeedPosition
 from viral.utils import (
-<<<<<<< HEAD
-    array_bin_mean,
-=======
->>>>>>> c026d888
     get_speed_positions,
     threshold_detect_edges,
     get_session_type,
