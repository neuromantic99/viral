--- conflicted
+++ resolved
@@ -32,13 +32,9 @@
     return mock_mouse
 
 
-<<<<<<< HEAD
 def mock_metric_fcn_trials(
     trials: List[TrialSummary], rewarded: bool | None = None
 ) -> int:
-=======
-def mock_metric_fcn_trials(trials, rewarded=None, window=None):
->>>>>>> b76172f5
     """Count trials"""
     if rewarded is not None:
         return len([trial for trial in trials if trial.rewarded == rewarded])
@@ -46,11 +42,7 @@
         return len(trials)
 
 
-<<<<<<< HEAD
 def mock_metric_fcn_sessions(sessions):
-=======
-def mock_metric_fcn_sessions(sessions, window=None):
->>>>>>> b76172f5
     """Count trials/sessions"""
     return len(sessions)
 
