from typing import List
from viral.multiple_sessions import create_metric_dict, prepare_plot_data
from viral.models import MouseSummary, SessionSummary, TrialSummary
import pytest
from unittest.mock import Mock


def create_mock_mouse() -> Mock:
    """Creates a list of mocked MouseSummary objects for testing."""
    trial1 = Mock()
    trial1.rewarded = True
    trial2 = Mock()
    trial2.rewarded = True
    trial3 = Mock()
    trial3.rewarded = False
    trial4 = Mock()
    trial4.rewarded = False
    trial5 = Mock()
    trial5.rewarded = False

    mock_trials = [trial1, trial2, trial3, trial4, trial5]
    mock_session_names = ["learning", "reversal", "recall", "recall_reversal"]
    mock_sessions = list()
    for name in mock_session_names:
        session = Mock()
        session.name = name
        session.trials = mock_trials
        mock_sessions.append(session)

    mock_mouse = Mock()
    mock_mouse.name = "mock_mouse"
    mock_mouse.sessions = mock_sessions
    return mock_mouse


<<<<<<< HEAD
def mock_metric_fcn_trials(trials, rewarded=None, window=None):
=======
def mock_metric_fcn_trials(
    trials: List[TrialSummary], rewarded: bool | None = None, window: int | None = None
) -> int:
>>>>>>> 905a19ba
    """Count trials"""
    if rewarded:
        return len([trial for trial in trials if trial.rewarded == rewarded])
    else:
        return len(trials)


<<<<<<< HEAD
def mock_metric_fcn_sessions(sessions, window=None):
=======
def mock_metric_fcn_sessions(sessions, window: int | None = None):
>>>>>>> 905a19ba
    """Count trials/sessions"""
    return len(sessions)


<<<<<<< HEAD
def test_create_metric_dict_include_reward_status():
=======
def test_create_metric_dict_include_reward_status() -> None:
>>>>>>> 905a19ba
    """Test that the trials get sorted correctly by session type and reward condition"""
    mock_mouse = create_mock_mouse()
    metric_dict = create_metric_dict(
        mice=[mock_mouse],
        metric_fn=mock_metric_fcn_trials,
        flat_sessions=True,
        include_reward_status=True,
    )
    assert "mock_mouse" in metric_dict
    mouse_metric = metric_dict["mock_mouse"]
    expected_keys = {
        "learning_rewarded",
        "learning_unrewarded",
        "reversal_rewarded",
        "reversal_unrewarded",
        "recall_rewarded",
        "recall_unrewarded",
        "recall_reversal_rewarded",
        "recall_reversal_unrewarded",
    }
    # Test that the expected keys are in the dictionary
    assert set(mouse_metric.keys()) == expected_keys
    # Test that the number of trials for each session_type and condition in the sorted data is still the same as in the raw data
    assert mouse_metric["learning_rewarded"] == 2
    assert mouse_metric["learning_unrewarded"] == 3
    assert mouse_metric["reversal_rewarded"] == 2
    assert mouse_metric["reversal_unrewarded"] == 3
    assert mouse_metric["recall_rewarded"] == 2
    assert mouse_metric["recall_unrewarded"] == 3
    assert mouse_metric["recall_reversal_rewarded"] == 2
    assert mouse_metric["recall_reversal_unrewarded"] == 3


def test_create_metric_dict_no_reward_status() -> None:
    """Test that the trials get sorted correctly by session type."""
    mock_mouse = create_mock_mouse()
    metric_dict = create_metric_dict(
        mice=[mock_mouse],
        metric_fn=mock_metric_fcn_trials,
        flat_sessions=True,
        include_reward_status=False,
    )
    assert "mock_mouse" in metric_dict
    mouse_metric = metric_dict["mock_mouse"]
    expected_keys = {"learning", "reversal", "recall", "recall_reversal"}
    # Test that the expected keys are in the dicitonary
    assert set(mouse_metric.keys()) == expected_keys
    # Test that the number of trials for each session_type in the sorted data is still the same as in the raw data
    assert mouse_metric["learning"] == 5
    assert mouse_metric["reversal"] == 5
    assert mouse_metric["recall"] == 5
    assert mouse_metric["recall_reversal"] == 5


def test_create_metric_dict_sessions() -> None:
    """Test that the sessions get sorted correctly by session type."""
    mock_mouse = create_mock_mouse()
    metric_dict = create_metric_dict(
        mice=[mock_mouse],
        metric_fn=mock_metric_fcn_sessions,
        flat_sessions=False,
        include_reward_status=False,
    )
    # Realised that flat_sessions and include_reward_status have to be set to False so that the session dictionary works
    assert "mock_mouse" in metric_dict
    mouse_metric = metric_dict["mock_mouse"]
    expected_keys = {"learning", "reversal", "recall", "recall_reversal"}
    # Test that the expected keys are in the dictionary
    assert set(mouse_metric.keys()) == expected_keys
    # Test that the number of sessions for each session_type in the sorted data is still the same as in the raw data
    assert mouse_metric["learning"] == 1
    assert mouse_metric["reversal"] == 1
    assert mouse_metric["recall"] == 1
    assert mouse_metric["recall_reversal"] == 1<|MERGE_RESOLUTION|>--- conflicted
+++ resolved
@@ -33,13 +33,9 @@
     return mock_mouse
 
 
-<<<<<<< HEAD
-def mock_metric_fcn_trials(trials, rewarded=None, window=None):
-=======
 def mock_metric_fcn_trials(
     trials: List[TrialSummary], rewarded: bool | None = None, window: int | None = None
 ) -> int:
->>>>>>> 905a19ba
     """Count trials"""
     if rewarded:
         return len([trial for trial in trials if trial.rewarded == rewarded])
@@ -47,20 +43,17 @@
         return len(trials)
 
 
-<<<<<<< HEAD
 def mock_metric_fcn_sessions(sessions, window=None):
-=======
-def mock_metric_fcn_sessions(sessions, window: int | None = None):
->>>>>>> 905a19ba
     """Count trials/sessions"""
     return len(sessions)
 
 
-<<<<<<< HEAD
-def test_create_metric_dict_include_reward_status():
-=======
+def mock_metric_fcn_sessions(sessions, window: int | None = None):
+    """Count trials/sessions"""
+    return len(sessions)
+
+
 def test_create_metric_dict_include_reward_status() -> None:
->>>>>>> 905a19ba
     """Test that the trials get sorted correctly by session type and reward condition"""
     mock_mouse = create_mock_mouse()
     metric_dict = create_metric_dict(
